--- conflicted
+++ resolved
@@ -1,4698 +1,3 @@
-<<<<<<< HEAD
-/// [SfPdfViewer] lets you display the PDF document seamlessly and efficiently.
-/// It is built in the way that a large PDF document can be opened in
-/// minimal time and all their pages can be accessed spontaneously.
-///
-/// To use, import 'package:syncfusion_flutter_pdfviewer/pdfviewer.dart'.
-///
-/// {@youtube 560 315 https://www.youtube.com/watch?v=f1zEJZRdo7w}
-///
-/// See also:
-/// * [Syncfusion Flutter PDF Viewer product page](https://www.syncfusion.com/flutter-widgets/flutter-pdf-viewer)
-/// * [User guide documentation](https://help.syncfusion.com/flutter/pdf-viewer/overview)
-/// * [Video tutorials](https://www.syncfusion.com/tutorial-videos/flutter/pdf-viewer)
-/// * [Knowledge base](https://www.syncfusion.com/kb/flutter)
-// ignore_for_file: avoid_setters_without_getters, use_setters_to_change_properties
-
-import 'dart:io';
-import 'dart:isolate';
-import 'dart:math';
-import 'dart:ui';
-
-import 'package:async/async.dart';
-import 'package:device_info_plus/device_info_plus.dart';
-import 'package:flutter/foundation.dart';
-import 'package:flutter/gestures.dart';
-import 'package:flutter/material.dart';
-import 'package:flutter/services.dart';
-import 'package:syncfusion_flutter_core/localizations.dart';
-import 'package:syncfusion_flutter_core/theme.dart';
-import 'package:syncfusion_flutter_pdf/pdf.dart';
-
-import 'bookmark/bookmark_view.dart';
-import 'common/pdf_provider.dart';
-import 'common/pdfviewer_helper.dart';
-import 'common/pdfviewer_plugin.dart';
-import 'control/enums.dart';
-import 'control/pagination.dart';
-import 'control/pdf_page_view.dart';
-import 'control/pdf_scrollable.dart';
-import 'control/pdftextline.dart';
-import 'control/pdfviewer_callback_details.dart';
-import 'control/single_page_view.dart';
-
-/// Signature for [SfPdfViewer.onTextSelectionChanged] callback.
-typedef PdfTextSelectionChangedCallback = void Function(
-    PdfTextSelectionChangedDetails details);
-
-/// Signature for [SfPdfViewer.onHyperlinkClicked] callback.
-typedef PdfHyperlinkClickedCallback = void Function(
-    PdfHyperlinkClickedDetails details);
-
-/// Signature for [SfPdfViewer.onDocumentLoaded] callback.
-typedef PdfDocumentLoadedCallback = void Function(
-    PdfDocumentLoadedDetails details);
-
-/// Signature for [SfPdfViewer.onDocumentLoadFailed] callback.
-typedef PdfDocumentLoadFailedCallback = void Function(
-    PdfDocumentLoadFailedDetails details);
-
-/// Signature for [SfPdfViewer.onZoomLevelChanged] callback.
-typedef PdfZoomLevelChangedCallback = void Function(PdfZoomDetails details);
-
-/// Signature for [SfPdfViewer.onPageChanged] callback.
-typedef PdfPageChangedCallback = void Function(PdfPageChangedDetails details);
-
-/// This callback invoked whenever listener called
-typedef _PdfControllerListener = void Function({String? property});
-
-/// A widget to view PDF documents.
-///
-/// [SfPdfViewer] lets you display the PDF document seamlessly and efficiently.
-/// It is built in the way that a large PDF document can be opened in
-/// minimal time and all their pages can be accessed spontaneously.
-///
-/// SfPdfViewer provides option to navigate to the desired pages and bookmarks
-/// within the document. Also it allows zooming and customization of features
-/// being displayed, such as scroll head, page scroll status and navigation
-/// dialog.
-///
-/// This example demonstrates how to load the PDF document from AssetBundle.
-///
-/// ``` dart
-/// class MyAppState extends State<MyApp>{
-/// @override
-/// void initState() {
-///   super.initState();
-/// }
-///
-/// @override
-/// Widget build(BuildContext context) {
-///     return MaterialApp(
-///       debugShowCheckedModeBanner: false,
-///       home: Scaffold(
-///         body: SfPdfViewer.asset(
-///           'assets/flutter-succinctly.pdf',
-///         ),
-///       ),
-///     );
-///   }
-/// }
-/// ```
-@immutable
-class SfPdfViewer extends StatefulWidget {
-  /// Creates a widget that displays the PDF document obtained from an asset bundle.
-  ///
-  /// ``` dart
-  /// class MyAppState extends State<MyApp>{
-  /// @override
-  /// void initState() {
-  ///   super.initState();
-  /// }
-  ///
-  /// @override
-  /// Widget build(BuildContext context) {
-  ///     return MaterialApp(
-  ///       debugShowCheckedModeBanner: false,
-  ///       home: Scaffold(
-  ///         body: SfPdfViewer.asset(
-  ///           'assets/flutter-succinctly.pdf',
-  ///         ),
-  ///       ),
-  ///     );
-  ///   }
-  /// }
-  /// ```
-  SfPdfViewer.asset(
-    String name, {
-    Key? key,
-    AssetBundle? bundle,
-    this.canShowScrollHead = true,
-    this.pageSpacing = 4,
-    this.controller,
-    this.onZoomLevelChanged,
-    this.canShowScrollStatus = true,
-    this.onPageChanged,
-    this.onDocumentLoaded,
-    this.enableDoubleTapZooming = true,
-    this.enableTextSelection = true,
-    this.onTextSelectionChanged,
-    this.onHyperlinkClicked,
-    this.onDocumentLoadFailed,
-    this.enableDocumentLinkAnnotation = true,
-    this.canShowPaginationDialog = true,
-    this.initialScrollOffset = Offset.zero,
-    this.initialZoomLevel = 1,
-    this.maxZoomLevel = 3,
-    this.interactionMode = PdfInteractionMode.selection,
-    this.scrollDirection = PdfScrollDirection.vertical,
-    this.pageLayoutMode = PdfPageLayoutMode.continuous,
-    this.currentSearchTextHighlightColor =
-        const Color.fromARGB(80, 249, 125, 0),
-    this.otherSearchTextHighlightColor = const Color.fromARGB(50, 255, 255, 1),
-    this.password,
-    this.canShowPasswordDialog = true,
-    this.canShowHyperlinkDialog = true,
-    this.enableHyperlinkNavigation = true,
-  })  : _provider = AssetPdf(name, bundle),
-        assert(pageSpacing >= 0),
-        super(key: key);
-
-  /// Creates a widget that displays the PDF document obtained from the network.
-  ///
-  /// ``` dart
-  /// class MyAppState extends State<MyApp>{
-  /// @override
-  /// void initState() {
-  ///   super.initState();
-  /// }
-  ///
-  /// @override
-  /// Widget build(BuildContext context) {
-  ///     return MaterialApp(
-  ///       debugShowCheckedModeBanner: false,
-  ///       home: Scaffold(
-  ///         body: SfPdfViewer.network(
-  ///           'http://ebooks.syncfusion.com/downloads/flutter-succinctly/flutter-succinctly.pdf',
-  ///         ),
-  ///       ),
-  ///     );
-  ///   }
-  /// }
-  /// ```
-  SfPdfViewer.network(
-    String src, {
-    Key? key,
-    Map<String, String>? headers,
-    this.canShowScrollHead = true,
-    this.pageSpacing = 4,
-    this.controller,
-    this.onZoomLevelChanged,
-    this.canShowScrollStatus = true,
-    this.onPageChanged,
-    this.enableDoubleTapZooming = true,
-    this.enableTextSelection = true,
-    this.onTextSelectionChanged,
-    this.onHyperlinkClicked,
-    this.onDocumentLoaded,
-    this.onDocumentLoadFailed,
-    this.enableDocumentLinkAnnotation = true,
-    this.canShowPaginationDialog = true,
-    this.initialScrollOffset = Offset.zero,
-    this.initialZoomLevel = 1,
-    this.maxZoomLevel = 3,
-    this.interactionMode = PdfInteractionMode.selection,
-    this.scrollDirection = PdfScrollDirection.vertical,
-    this.pageLayoutMode = PdfPageLayoutMode.continuous,
-    this.currentSearchTextHighlightColor =
-        const Color.fromARGB(80, 249, 125, 0),
-    this.otherSearchTextHighlightColor = const Color.fromARGB(50, 255, 255, 1),
-    this.password,
-    this.canShowPasswordDialog = true,
-    this.canShowHyperlinkDialog = true,
-    this.enableHyperlinkNavigation = true,
-  })  : _provider = NetworkPdf(src, headers),
-        assert(pageSpacing >= 0),
-        super(key: key);
-
-  /// Creates a widget that displays the PDF document obtained from [Uint8List].
-  ///
-  /// class MyAppState extends State<MyApp>{
-  /// @override
-  /// void initState() {
-  ///   super.initState();
-  /// }
-  ///
-  /// @override
-  /// Widget build(BuildContext context) {
-  ///     return MaterialApp(
-  ///       debugShowCheckedModeBanner: false,
-  ///       home: Scaffold(
-  ///         body: SfPdfViewer.memory(
-  ///           bytes,
-  ///         ),
-  ///       ),
-  ///     );
-  ///   }
-  /// }
-  /// ```
-  SfPdfViewer.memory(
-    Uint8List bytes, {
-    Key? key,
-    this.canShowScrollHead = true,
-    this.pageSpacing = 4,
-    this.controller,
-    this.onZoomLevelChanged,
-    this.canShowScrollStatus = true,
-    this.onPageChanged,
-    this.enableDoubleTapZooming = true,
-    this.enableTextSelection = true,
-    this.onTextSelectionChanged,
-    this.onHyperlinkClicked,
-    this.onDocumentLoaded,
-    this.onDocumentLoadFailed,
-    this.enableDocumentLinkAnnotation = true,
-    this.canShowPaginationDialog = true,
-    this.initialScrollOffset = Offset.zero,
-    this.initialZoomLevel = 1,
-    this.maxZoomLevel = 3,
-    this.interactionMode = PdfInteractionMode.selection,
-    this.scrollDirection = PdfScrollDirection.vertical,
-    this.pageLayoutMode = PdfPageLayoutMode.continuous,
-    this.currentSearchTextHighlightColor =
-        const Color.fromARGB(80, 249, 125, 0),
-    this.otherSearchTextHighlightColor = const Color.fromARGB(50, 255, 255, 1),
-    this.password,
-    this.canShowPasswordDialog = true,
-    this.canShowHyperlinkDialog = true,
-    this.enableHyperlinkNavigation = true,
-  })  : _provider = MemoryPdf(bytes),
-        assert(pageSpacing >= 0),
-        super(key: key);
-
-  /// Creates a widget that displays the PDF document obtained from [File].
-  ///
-  /// _Note:_ On Android, this may require the `android.permission.READ_EXTERNAL_STORAGE`
-  /// permission.
-  ///
-  /// ``` dart
-  /// class MyAppState extends State<MyApp>{
-  /// @override
-  /// void initState() {
-  ///   super.initState();
-  /// }
-  ///
-  /// @override
-  /// Widget build(BuildContext context) {
-  ///     return MaterialApp(
-  ///       debugShowCheckedModeBanner: false,
-  ///       home: Scaffold(
-  ///         body: SfPdfViewer.file(
-  ///           File('/storage/emulated/0/Download/flutter-succinctly.pdf'),
-  ///         ),
-  ///       ),
-  ///     );
-  ///   }
-  /// }
-  /// ```
-  SfPdfViewer.file(
-    File file, {
-    Key? key,
-    this.canShowScrollHead = true,
-    this.pageSpacing = 4,
-    this.controller,
-    this.onZoomLevelChanged,
-    this.canShowScrollStatus = true,
-    this.onPageChanged,
-    this.enableDoubleTapZooming = true,
-    this.enableTextSelection = true,
-    this.onTextSelectionChanged,
-    this.onHyperlinkClicked,
-    this.onDocumentLoaded,
-    this.onDocumentLoadFailed,
-    this.enableDocumentLinkAnnotation = true,
-    this.canShowPaginationDialog = true,
-    this.initialScrollOffset = Offset.zero,
-    this.initialZoomLevel = 1,
-    this.maxZoomLevel = 3,
-    this.interactionMode = PdfInteractionMode.selection,
-    this.scrollDirection = PdfScrollDirection.vertical,
-    this.pageLayoutMode = PdfPageLayoutMode.continuous,
-    this.currentSearchTextHighlightColor =
-        const Color.fromARGB(80, 249, 125, 0),
-    this.otherSearchTextHighlightColor = const Color.fromARGB(50, 255, 255, 1),
-    this.password,
-    this.canShowPasswordDialog = true,
-    this.canShowHyperlinkDialog = true,
-    this.enableHyperlinkNavigation = true,
-  })  : _provider = FilePdf(file),
-        assert(pageSpacing >= 0),
-        super(key: key);
-
-  /// PDF file provider.
-  final PdfProvider _provider;
-
-  /// Indicates the interaction modes of [SfPdfViewer] in a desktop browser.
-  ///
-  /// On a touch device, this will have no effect since panning is the default mode for scrolling
-  /// and selection is made by long pressing a word in the document.
-  ///
-  /// Defaults to `selection` mode in a desktop browser.
-  final PdfInteractionMode interactionMode;
-
-  /// Represents the initial zoom level to be applied when the [SfPdfViewer] widget is loaded.
-  ///
-  /// Defaults to 1.0
-  ///
-  /// This example demonstrates how to set the initial zoom level to the [SfPdfViewer].
-  ///
-  /// ```dart
-  /// class MyAppState extends State<MyApp>{
-  ///
-  /// late PdfViewerController _pdfViewerController;
-  ///
-  ///  @override
-  ///  void initState(){
-  ///    _pdfViewerController = PdfViewerController();
-  ///    super.initState();
-  ///  }
-  ///
-  ///  @override
-  ///  Widget build(BuildContext context) {
-  ///    return MaterialApp(
-  ///      home: Scaffold(
-  ///        appBar: AppBar(
-  ///           title: Text('Syncfusion Flutter PdfViewer'),
-  ///        ),
-  ///        body: SfPdfViewer.asset(
-  ///          'assets/flutter-succinctly.pdf',
-  ///          controller: _pdfViewerController,
-  ///          initialZoomLevel: 2.0,
-  ///        ),
-  ///      ),
-  ///    );
-  ///  }
-  ///}
-  /// ```
-  final double initialZoomLevel;
-
-  /// Represents the maximum allowed zoom level.
-  ///
-  /// Defaults to 3.0.
-  ///
-  /// If the [zoomLevel] value is set higher than the maximum zoom level, then it will be restricted to the maximum zoom level.
-  ///
-  /// This example demonstrates how to set the maximum allowed zoom level in the [SfPdfViewer].
-  ///
-  /// ```dart
-  /// class MyAppState extends State<MyApp> {
-  /// final GlobalKey<SfPdfViewerState> _pdfViewerKey = GlobalKey();
-  ///
-  /// @override
-  /// void initState() {
-  /// super.initState();
-  /// }
-  ///
-  /// @override
-  /// Widget build(BuildContext context) {
-  /// return Scaffold(
-  /// appBar: AppBar(
-  /// title: const Text('Syncfusion Flutter PDF Viewer'),
-  /// ),
-  /// body: SfPdfViewer.network(
-  /// 'https://cdn.syncfusion.com/content/PDFViewer/flutter-succinctly.pdf',
-  /// key: _pdfViewerKey,
-  /// maxZoomLevel: 6,
-  /// ),
-  /// );
-  /// }
-  /// }
-  /// ```
-  final double maxZoomLevel;
-
-  /// Represents the initial scroll offset position to be displayed when the [SfPdfViewer] widget is loaded.
-  ///
-  /// Defaults to Offset(0, 0)
-  ///
-  /// This example demonstrates how to set the initial scroll offset position to the [SfPdfViewer].
-  ///
-  /// ```dart
-  /// class MyAppState extends State<MyApp>{
-  ///
-  /// late PdfViewerController _pdfViewerController;
-  ///
-  ///  @override
-  ///  void initState(){
-  ///    _pdfViewerController = PdfViewerController();
-  ///    super.initState();
-  ///  }
-  ///
-  ///  @override
-  ///  Widget build(BuildContext context) {
-  ///    return MaterialApp(
-  ///      home: Scaffold(
-  ///        appBar: AppBar(
-  ///           title: Text('Syncfusion Flutter PdfViewer'),
-  ///        ),
-  ///        body: SfPdfViewer.asset(
-  ///          'assets/flutter-succinctly.pdf',
-  ///          controller: _pdfViewerController,
-  ///          initialScrollOffset: Offset(100.0, 10.0),
-  ///        ),
-  ///      ),
-  ///    );
-  ///  }
-  ///}
-  /// ```
-  final Offset initialScrollOffset;
-
-  /// Indicates whether the document link annotation navigation can be performed or not.
-  ///
-  /// If this property is set as `false`, then the document link annotation will not be navigated.
-  ///
-  /// Defaults to `true`.
-  final bool enableDocumentLinkAnnotation;
-
-  /// Represents the spacing (in pixels) between the PDF pages.
-  ///
-  /// If this property is set as `0.0`, then the spacing between the PDF pages will be removed.
-  ///
-  /// Defaults to 4.0
-  ///
-  /// This example demonstrates how to set the page spacing in the [SfPdfViewer].
-  ///
-  /// ```dart
-  /// class MyAppState extends State<MyApp>{
-  ///
-  /// late PdfViewerController _pdfViewerController;
-  ///
-  /// @override
-  /// void initState(){
-  ///  _pdfViewerController = PdfViewerController();
-  ///  super.initState();
-  ///  }
-  ///
-  ///  @override
-  ///  Widget build(BuildContext context) {
-  ///   return MaterialApp(
-  ///      home: Scaffold(
-  ///        appBar: AppBar(
-  ///           title: Text('Syncfusion Flutter PdfViewer'),
-  ///        ),
-  ///        body: SfPdfViewer.asset(
-  ///          'assets/flutter-succinctly.pdf',
-  ///          controller: _pdfViewerController,
-  ///          pageSpacing: 0.0,
-  ///        ),
-  ///      ),
-  ///    );
-  ///  }
-  ///}
-  /// ```
-  final double pageSpacing;
-
-  /// An object that is used to control the navigation and zooming operations
-  /// in the [SfPdfViewer].
-  ///
-  /// A [PdfViewerController] is served for several purposes. It can be used
-  /// to change zoom level and navigate to the desired page, position and bookmark
-  /// programmatically on [SfPdfViewer] by using the [zoomLevel] property and
-  /// [jumpToPage], [jumpTo] and [jumpToBookmark] methods.
-  ///
-  /// This example demonstrates how to use the [PdfViewerController] of
-  /// [SfPdfViewer].
-  ///
-  /// ```dart
-  /// class MyAppState extends State<MyApp>{
-  /// late PdfViewerController _pdfViewerController;
-  ///
-  ///  @override
-  ///  void initState(){
-  ///    _pdfViewerController = PdfViewerController();
-  ///    super.initState();
-  ///  }
-  ///
-  ///  @override
-  ///  Widget build(BuildContext context) {
-  ///    return MaterialApp(
-  ///      home: Scaffold(
-  ///        appBar: AppBar(
-  ///           title: Text('Syncfusion Flutter PdfViewer'),
-  ///           actions: <Widget>[
-  ///              IconButton(
-  ///                 icon: Icon(
-  ///                    Icons.zoom_in,
-  ///                     color: Colors.white,
-  ///                 ),
-  ///                 onPressed: () {
-  ///                    _pdfViewerController.zoomLevel = 2;
-  ///                 },
-  ///              ),
-  ///              IconButton(
-  ///                 icon: Icon(
-  ///                    Icons.arrow_drop_down_circle,
-  ///                     color: Colors.white,
-  ///                 ),
-  ///                 onPressed: () {
-  ///                    _pdfViewerController.jumpToPage(5);
-  ///                 },
-  ///              ),
-  ///           ],
-  ///        ),
-  ///        body: SfPdfViewer.asset(
-  ///          'assets/flutter-succinctly.pdf',
-  ///          controller: _pdfViewerController,
-  ///        ),
-  ///      ),
-  ///    );
-  ///  }
-  ///}
-  /// ```
-  final PdfViewerController? controller;
-
-  /// Indicates whether the scroll head in [SfPdfViewer] can be displayed or not.
-  ///
-  /// If this property is set as `false`, the scroll head in [SfPdfViewer] will
-  /// not be displayed.
-  ///
-  /// Defaults to `true`.
-  ///
-  /// _Note:_ On a desktop or mobile browser, this will have no effect since the scroll head
-  /// will not be displayed.
-  final bool canShowScrollHead;
-
-  /// Indicates whether the page scroll status in [SfPdfViewer] can be displayed or not.
-  ///
-  /// If this property is set as `false`, the page scroll status in [SfPdfViewer]
-  /// will not be displayed.
-  ///
-  /// Defaults to `true`.
-  final bool canShowScrollStatus;
-
-  /// Indicates whether the page navigation dialog can be shown when the scroll head is tapped.
-  ///
-  /// If this property is set as `false`, the page navigation dialog in [SfPdfViewer]
-  /// will not be displayed.
-  ///
-  /// Defaults to `true`.
-  ///
-  /// _Note:_ On a desktop or mobile browser, this will have no effect since the pagination dialog
-  /// will not be displayed.
-  final bool canShowPaginationDialog;
-
-  /// Indicates whether the double tap zooming in [SfPdfViewer] can be allowed or not.
-  ///
-  /// If this property is set as `false`, the double tap zooming in [SfPdfViewer]
-  /// will not be allowed.
-  ///
-  /// Defaults to `true`.
-  ///
-  /// _Note:_ On a desktop browser, this will have no effect with mouse interaction.
-  final bool enableDoubleTapZooming;
-
-  /// Indicates whether the text selection can be performed or not.
-  ///
-  /// On a touch device, the text selection can be performed by long pressing any text present in the
-  /// document. And, on a desktop browser, the text selection can be performed using mouse dragging
-  /// with `selection` interaction mode enabled.
-  ///
-  /// Text selection can not be performed on a desktop browser when `pan` interaction mode is enabled.
-  ///
-  /// If this property is set as `false`, then the text selection will not happen on a touch device
-  /// and desktop browser with `selection` interaction mode enabled.
-  ///
-  /// Defaults to `true`.
-  ///
-  /// _Note:_ The images in the document will not be selected and also, the multiple page text
-  /// selection is not supported for now. Also, on a desktop browser, this will have no effect with
-  /// `pan` interaction mode.
-  ///
-  /// _See Also:_ `interactionMode`
-  final bool enableTextSelection;
-
-  /// Current instance search text highlight color.
-  ///
-  /// Defaults to Color.fromARGB(80, 249, 125, 0).
-  final Color currentSearchTextHighlightColor;
-
-  ///Other instance search text highlight color.
-  ///
-  /// Defaults to Color.fromARGB(50, 255, 255, 1).
-  final Color otherSearchTextHighlightColor;
-
-  /// Called after the document is loaded in [SfPdfViewer].
-  ///
-  /// The [document] in the [PdfDocumentLoadedDetails] will have the loaded PdfDocument
-  /// instance.
-  ///
-  /// See also: [PdfDocumentLoadedDetails].
-  final PdfDocumentLoadedCallback? onDocumentLoaded;
-
-  /// Called when the document loading fails in [SfPdfViewer].
-  ///
-  /// Called in the following scenarios where the load failure occurs
-  /// 1. When any corrupted PDF is loaded.
-  /// 2. When any password-protected document is loaded with invalid or empty password.
-  /// 3. When any improper input source value like wrong URL or file path is given.
-  /// 4. When any non PDF document is loaded.
-  ///
-  /// The [error] and [description] values in the [PdfDocumentLoadFailedDetails]
-  /// will be updated when the document loading fails.
-  ///
-  /// See also: [PdfDocumentLoadFailedDetails].
-  final PdfDocumentLoadFailedCallback? onDocumentLoadFailed;
-
-  /// Called when the zoom level changes in [SfPdfViewer].
-  ///
-  /// Called in the following scenarios where the zoom level changes
-  /// 1. When pinch zoom is performed.
-  /// 2. When double tap zooming is performed.
-  /// 3. When [zoomLevel] property is changed.
-  ///
-  /// The [oldZoomLevel] and [newZoomLevel] values in the [PdfZoomDetails] will
-  /// be updated
-  /// when the zoom level changes.
-  ///
-  /// See also: [PdfZoomDetails].
-  final PdfZoomLevelChangedCallback? onZoomLevelChanged;
-
-  /// Called when the text is selected or deselected in [SfPdfViewer].
-  ///
-  /// The [globalSelectedRegion] and [selectedText] values in the
-  /// [PdfTextSelectionChangedDetails] will be updated when the text
-  /// is selected or deselected.
-  ///
-  /// See also: [PdfTextSelectionChangedDetails].
-  ///
-  /// This example demonstrates how to show the context menu after the text selection using the [onTextSelectionChanged] callback.
-  ///
-  /// ```dart
-  /// class _MyHomePageState extends State<MyHomePage> {
-  ///  OverlayEntry? _overlayEntry;
-  ///  final GlobalKey<SfPdfViewerState> _pdfViewerKey = GlobalKey();
-  ///  final PdfViewerController _pdfViewerController = PdfViewerController();
-  ///  void _showContextMenu(BuildContext context, PdfTextSelectionChangedDetails details) {
-  ///  final OverlayState _overlayState = Overlay.of(context)!;
-  ///  _overlayEntry = OverlayEntry(
-  ///  builder: (context) => Positioned(
-  ///  top: details.globalSelectedRegion!.center.dy - 55,
-  ///  left: details.globalSelectedRegion!.bottomLeft.dx,
-  ///  child: RaisedButton(
-  ///  onPressed: () {
-  ///  Clipboard.setData(ClipboardData(text: details.selectedText));
-  ///  _pdfViewerController.clearSelection();
-  ///  },
-  ///  color: Colors.white,
-  ///  elevation: 10,
-  ///  child: Text('Copy', style: TextStyle(fontSize: 17)),
-  ///  ),
-  ///  ),
-  ///  );
-  ///  _overlayState.insert(_overlayEntry!);
-  ///  }
-  ///
-  ///  @override
-  ///  Widget build(BuildContext context) {
-  ///    return Scaffold(
-  ///      appBar: AppBar(
-  ///        title: Text(widget.title),
-  ///      ),
-  ///      body: SfPdfViewer.asset(
-  ///        'assets/sample.pdf',
-  ///        enableTextSelection: true,
-  ///        onTextSelectionChanged:
-  ///            (PdfTextSelectionChangedDetails details) {
-  ///          if (details.selectedText == null && _overlayEntry != null) {
-  ///            _overlayEntry!.remove();
-  ///            _overlayEntry = null;
-  ///          } else if (details.selectedText != null &&
-  ///          _overlayEntry == null) {
-  ///            _showContextMenu(context, details);
-  ///          }
-  ///        },
-  ///        key: _pdfViewerKey,
-  ///        controller: _pdfViewerController,
-  ///      ),
-  ///    );
-  ///  }
-  /// }
-  /// ```
-  final PdfTextSelectionChangedCallback? onTextSelectionChanged;
-
-  ///Called when the hyperlink is tapped in [SfPdfViewer].
-  ///
-  /// It holds the [uri] of the selected text.
-  ///
-  /// See also: [PdfHyperlinkClickedDetails].
-  final PdfHyperlinkClickedCallback? onHyperlinkClicked;
-
-  /// Called when the page changes in [SfPdfViewer].
-  ///
-  /// Called in the following scenarios where the page changes
-  /// 1. When moved using touch scroll or scroll head.
-  /// 2. When page navigation is performed programmatically using
-  /// [jumpToPage] method.
-  /// 3. When scrolling is performed programmatically using [jumpTo] method.
-  /// 4. When bookmark navigation is performed programmatically using
-  /// [jumpToBookmark] method.
-  ///
-  /// The [oldPageNumber], [newPageNumber], [isFirstPage] and [isLastPage]
-  /// values in the [PdfPageChangedDetails] will be updated when the page changes.
-  ///
-  /// See also: [PdfPageChangedDetails].
-  final PdfPageChangedCallback? onPageChanged;
-
-  /// The direction in which the PDF page scrolls.
-  ///
-  /// Defaults to [PdfScrollDirection.vertical]
-  ///
-  /// Note: When pageLayoutMode is PdfPageLayoutMode.single then this property
-  /// defaults to horizontal scroll direction and does not have any effect on
-  /// vertical scroll direction for now.
-  ///
-  /// This example demonstrates how to set the scroll direction to the [SfPdfViewer].
-  ///
-  /// ```dart
-  /// class MyAppState extends State<MyApp>{
-  ///
-  /// late PdfViewerController _pdfViewerController;
-  ///
-  ///  @override
-  ///  void initState(){
-  ///    _pdfViewerController = PdfViewerController();
-  ///    super.initState();
-  ///  }
-  ///
-  ///  @override
-  ///  Widget build(BuildContext context) {
-  ///    return MaterialApp(
-  ///      home: Scaffold(
-  ///        appBar: AppBar(
-  ///           title: Text('Syncfusion Flutter PdfViewer'),
-  ///        ),
-  ///        body: SfPdfViewer.asset(
-  ///          'assets/flutter-succinctly.pdf',
-  ///          controller: _pdfViewerController,
-  ///          scrollDirection: PdfScrollDirection.horizontal,
-  ///        ),
-  ///      ),
-  ///    );
-  ///  }
-  ///}
-  /// ```
-  final PdfScrollDirection scrollDirection;
-
-  /// The layout mode in which the PDF page will be rendered.
-  ///
-  /// Defaults to [PdfPageLayoutMode.continuous]
-  ///
-  /// This example demonstrates how to set the page layout mode to the [SfPdfViewer].
-  ///
-  /// ```dart
-  /// class MyAppState extends State<MyApp>{
-  ///
-  /// late PdfViewerController _pdfViewerController;
-  ///
-  ///  @override
-  ///  void initState(){
-  ///    _pdfViewerController = PdfViewerController();
-  ///    super.initState();
-  ///  }
-  ///
-  ///  @override
-  ///  Widget build(BuildContext context) {
-  ///    return MaterialApp(
-  ///      home: Scaffold(
-  ///        appBar: AppBar(
-  ///           title: Text('Syncfusion Flutter PdfViewer'),
-  ///        ),
-  ///        body: SfPdfViewer.asset(
-  ///          'assets/flutter-succinctly.pdf',
-  ///          controller: _pdfViewerController,
-  ///           pageLayoutMode: PdfPageLayoutMode.continuous,
-  ///        ),
-  ///      ),
-  ///    );
-  ///  }
-  ///}
-  /// ```
-  final PdfPageLayoutMode pageLayoutMode;
-
-  /// The password to open the PDF document in SfPdfViewer.
-  ///
-  ///
-  /// This example demonstrates how to load the encrypted document in [SfPdfViewer].
-  ///
-  /// ```dart
-  /// class MyAppState extends State<MyApp>{
-  ///
-  /// late PdfViewerController _pdfViewerController;
-  ///
-  ///  @override
-  ///  void initState(){
-  ///    _pdfViewerController = PdfViewerController();
-  ///    super.initState();
-  ///  }
-  ///
-  ///  @override
-  ///  Widget build(BuildContext context) {
-  ///    return MaterialApp(
-  ///      home: Scaffold(
-  ///        appBar: AppBar(
-  ///           title: Text('Syncfusion Flutter PdfViewer'),
-  ///        ),
-  ///        body: SfPdfViewer.asset(
-  ///          'assets/flutter-succinctly.pdf',
-  ///          controller: _pdfViewerController,
-  ///          password:'syncfusion',
-  ///        ),
-  ///      ),
-  ///    );
-  ///  }
-  ///}
-  /// ```
-  final String? password;
-
-  /// Indicates whether the password dialog can be shown
-  /// when loading password protected document.
-  ///
-  /// If this property is set as `false`, the password dialog in [SfPdfViewer]
-  /// will not be displayed.
-  ///
-  /// The password can also be passed through `password` property.
-  ///
-  /// Defaults to `true`.
-  final bool canShowPasswordDialog;
-
-  /// Indicates whether the hyperlink dialog in [SfPdfViewer] can be displayed or not.
-  ///
-  /// If this property is set as `false`, the hyperlink dialog in [SfPdfViewer] will
-  /// not be displayed.
-  ///
-  /// Defaults to `true`.
-  final bool canShowHyperlinkDialog;
-
-  /// Indicates whether the hyperlink navigation can be performed or not .
-  ///
-  /// If this property is set as `false`, then the hyperlink will not be navigated.
-  ///
-  /// Defaults to `true`.
-  final bool enableHyperlinkNavigation;
-
-  @override
-  SfPdfViewerState createState() => SfPdfViewerState();
-}
-
-/// State for the [SfPdfViewer] widget.
-///
-/// Typically used to open and close the bookmark view.
-class SfPdfViewerState extends State<SfPdfViewer> with WidgetsBindingObserver {
-  late PdfViewerPlugin _plugin;
-  late PdfViewerController _pdfViewerController;
-  CancelableOperation<Uint8List>? _getPdfFileCancellableOperation;
-  CancelableOperation<PdfDocument?>? _pdfDocumentLoadCancellableOperation;
-  CancelableOperation<List<dynamic>?>? _getHeightCancellableOperation,
-      _getWidthCancellableOperation;
-  List<dynamic>? _originalHeight;
-  List<dynamic>? _originalWidth;
-  double? _viewportHeightInLandscape;
-  double? _otherContextHeight;
-  double _maxPdfPageWidth = 0.0;
-  final double _minScale = 1;
-  bool _isScaleEnabled = !kIsDesktop;
-  bool _isPdfPageTapped = false;
-  bool _isDocumentLoadInitiated = false;
-  Orientation? _deviceOrientation;
-  double _viewportWidth = 0.0;
-  Offset _offsetBeforeOrientationChange = Offset.zero;
-  late BoxConstraints _viewportConstraints;
-  int _previousPageNumber = 0;
-  PdfDocument? _document;
-  bool _hasError = false;
-  bool _panEnabled = true;
-  bool _isMobileView = false;
-  bool _isSearchStarted = false;
-  bool _isKeyPadRaised = false;
-  bool _isTextSelectionCleared = false;
-  final Map<int, PdfPageInfo> _pdfPages = <int, PdfPageInfo>{};
-  final GlobalKey _childKey = GlobalKey();
-  final GlobalKey<SinglePageViewState> _singlePageViewKey = GlobalKey();
-  final GlobalKey<BookmarkViewControllerState> _bookmarkKey = GlobalKey();
-  final GlobalKey<PdfScrollableState> _pdfScrollableStateKey = GlobalKey();
-  final Map<int, GlobalKey<PdfPageViewState>> _pdfPagesKey =
-      <int, GlobalKey<PdfPageViewState>>{};
-  SystemMouseCursor _cursor = SystemMouseCursors.basic;
-  List<MatchedItem>? _textCollection = <MatchedItem>[];
-  PdfTextExtractor? _pdfTextExtractor;
-  double _maxScrollExtent = 0;
-  Size _pdfDimension = Size.zero;
-  bool _isPageChanged = false;
-  bool _isSinglePageViewPageChanged = false;
-  bool _isOverflowed = false;
-  bool _isZoomChanged = false;
-  int _startPage = 0, _endPage = 0, _bufferCount = 0;
-  final List<int> _renderedImages = <int>[];
-  final Map<int, String> _pageTextExtractor = <int, String>{};
-  Size _totalImageSize = Size.zero;
-  late PdfScrollDirection _scrollDirection;
-  late PdfScrollDirection _tempScrollDirection;
-  late PdfPageLayoutMode _pageLayoutMode;
-  double _pageOffsetBeforeScrollDirectionChange = 0.0;
-  Size _pageSizeBeforeScrollDirectionChange = Size.zero;
-  Offset _scrollDirectionSwitchOffset = Offset.zero;
-  bool _isScrollDirectionChange = false;
-  PageController _pageController = PageController();
-  double _previousHorizontalOffset = 0.0;
-  double _viewportHeight = 0.0;
-  bool _iskeypadClosed = false;
-  Offset _layoutChangeOffset = Offset.zero;
-  int _previousSinglePage = 1;
-  late Uint8List _pdfBytes;
-  late Uint8List _decryptedBytes;
-  bool _passwordVisible = true;
-  bool _isEncrypted = false;
-  final TextEditingController _textFieldController = TextEditingController();
-  final GlobalKey<FormState> _formKey = GlobalKey<FormState>();
-  final FocusNode _focusNode = FocusNode();
-  bool _errorTextPresent = false;
-  SfLocalizations? _localizations;
-  bool _isEncryptedDocument = false;
-  bool _visibility = false;
-  bool _isPasswordUsed = false;
-  double _previousTiledZoomLevel = 1;
-  TextDirection _textDirection = TextDirection.ltr;
-  bool _isOrientationChanged = false;
-  bool _isTextExtractionCompleted = false;
-  final List<int> _matchedTextPageIndices = <int>[];
-  final Map<int, String> _extractedTextCollection = <int, String>{};
-  Isolate? _textSearchIsolate;
-  Isolate? _textExtractionIsolate;
-  bool _isTablet = false;
-  bool _isAndroidTV = false;
-  int _startPageIndex = 1;
-  int _endPageIndex = 1;
-
-  /// PdfViewer theme data.
-  SfPdfViewerThemeData? _pdfViewerThemeData;
-
-  ///Color scheme  data
-  ThemeData? _themeData;
-
-  /// Indicates whether the built-in bookmark view in the [SfPdfViewer] is
-  /// opened or not.
-  ///
-  /// Returns `false`, if the bookmark view in the SfPdfViewer is closed.
-  bool get isBookmarkViewOpen =>
-      _bookmarkKey.currentState?.showBookmark ?? false;
-
-  @override
-  void initState() {
-    super.initState();
-    _plugin = PdfViewerPlugin();
-    _scrollDirection = widget.pageLayoutMode == PdfPageLayoutMode.single
-        ? PdfScrollDirection.horizontal
-        : widget.scrollDirection;
-    _tempScrollDirection = _scrollDirection;
-    _pageLayoutMode = widget.pageLayoutMode;
-    _pdfViewerController = widget.controller ?? PdfViewerController();
-    _pdfViewerController._addListener(_handleControllerValueChange);
-    _setInitialScrollOffset();
-    _offsetBeforeOrientationChange = Offset.zero;
-    _hasError = false;
-    _panEnabled = true;
-    _isTextSelectionCleared = false;
-    _loadPdfDocument(false);
-    _previousPageNumber = 1;
-    _maxPdfPageWidth = 0;
-    WidgetsBinding.instance.addObserver(this);
-  }
-
-  @override
-  void didChangeDependencies() {
-    super.didChangeDependencies();
-    _pdfViewerThemeData = SfPdfViewerTheme.of(context);
-    _themeData = Theme.of(context);
-    _localizations = SfLocalizations.of(context);
-    _isOrientationChanged = _deviceOrientation != null &&
-        _deviceOrientation != MediaQuery.of(context).orientation;
-  }
-
-  @override
-  void didUpdateWidget(SfPdfViewer oldWidget) {
-    super.didUpdateWidget(oldWidget);
-    // Handle all cases of needing to dispose and initialize
-    // _pdfViewerController.
-    if (oldWidget.controller == null) {
-      if (widget.controller != null) {
-        _pdfViewerController._removeListener(_handleControllerValueChange);
-        _pdfViewerController._reset();
-        _pdfViewerController = widget.controller!;
-        _pdfViewerController._addListener(_handleControllerValueChange);
-      }
-    } else {
-      if (widget.controller == null) {
-        _pdfViewerController._removeListener(_handleControllerValueChange);
-        _pdfViewerController = PdfViewerController();
-        _pdfViewerController._addListener(_handleControllerValueChange);
-      } else if (widget.controller != oldWidget.controller) {
-        _pdfViewerController._removeListener(_handleControllerValueChange);
-        _pdfViewerController = widget.controller!;
-        _pdfViewerController._addListener(_handleControllerValueChange);
-      }
-    }
-    _scrollDirection = widget.pageLayoutMode == PdfPageLayoutMode.single
-        ? PdfScrollDirection.horizontal
-        : widget.scrollDirection;
-    _compareDocument(oldWidget._provider.getPdfBytes(context),
-        widget._provider.getPdfBytes(context), oldWidget.password);
-    if (oldWidget.pageLayoutMode != widget.pageLayoutMode &&
-        oldWidget.controller != null) {
-      _updateOffsetOnLayoutChange(oldWidget.controller!.zoomLevel,
-          oldWidget.controller!.scrollOffset, oldWidget.pageLayoutMode);
-    }
-  }
-
-  /// sets the InitialScrollOffset
-  void _setInitialScrollOffset() {
-    if (widget.key is PageStorageKey) {
-      final dynamic offset = PageStorage.of(context).readState(context);
-      _pdfViewerController._verticalOffset = offset.dy as double;
-      _pdfViewerController._horizontalOffset = offset.dx as double;
-      final dynamic zoomLevel = PageStorage.of(context)
-          .readState(context, identifier: 'zoomLevel_${widget.key}');
-      // ignore: avoid_as
-      _pdfViewerController.zoomLevel = zoomLevel as double;
-    } else {
-      _pdfViewerController._verticalOffset = widget.initialScrollOffset.dy;
-      _pdfViewerController._horizontalOffset = widget.initialScrollOffset.dx;
-    }
-    _isDocumentLoadInitiated = false;
-  }
-
-  // Compares the document bytes and load the PDF document if new bytes are provided.
-  Future<void> _compareDocument(Future<Uint8List> oldBytesData,
-      Future<Uint8List> newBytesData, String? oldPassword) async {
-    final Uint8List oldBytes = await oldBytesData;
-    final Uint8List newBytes = await newBytesData;
-    if (!listEquals(oldBytes, newBytes) ||
-        (widget.password != null && widget.password != oldPassword)) {
-      _pdfViewerController.clearSelection();
-      // PDF document gets loaded only when the user changes
-      // the input source of PDF document.
-      await _loadPdfDocument(true);
-    }
-  }
-
-  @override
-  void dispose() {
-    _getPdfFileCancellableOperation?.cancel();
-    _pdfDocumentLoadCancellableOperation?.cancel();
-    _getHeightCancellableOperation?.cancel();
-    _getWidthCancellableOperation?.cancel();
-    _matchedTextPageIndices.clear();
-    _extractedTextCollection.clear();
-    _pdfViewerThemeData = null;
-    _localizations = null;
-    imageCache.clear();
-    _killTextSearchIsolate();
-    _plugin.closeDocument();
-    _killTextExtractionIsolate();
-    _disposeCollection(_originalHeight);
-    _disposeCollection(_originalWidth);
-    _renderedImages.clear();
-    _pageTextExtractor.clear();
-    _pdfPages.clear();
-    _pdfPagesKey.clear();
-    _focusNode.dispose();
-    _document?.dispose();
-    _document = null;
-    _pdfPagesKey[_pdfViewerController.pageNumber]
-        ?.currentState
-        ?.canvasRenderBox
-        ?.disposeSelection();
-    if (widget.onTextSelectionChanged != null) {
-      widget
-          .onTextSelectionChanged!(PdfTextSelectionChangedDetails(null, null));
-    }
-    _pdfViewerController._removeListener(_handleControllerValueChange);
-    WidgetsBinding.instance.removeObserver(this);
-    super.dispose();
-  }
-
-  void _disposeCollection(List<dynamic>? list) {
-    if (list != null) {
-      list = null;
-    }
-  }
-
-  /// Reset when PDF path is changed.
-  void _reset() {
-    _pdfPagesKey[_pdfViewerController.pageNumber]
-        ?.currentState
-        ?.canvasRenderBox
-        ?.disposeMouseSelection();
-    _isTextSelectionCleared = false;
-    _killTextExtractionIsolate();
-    _killTextSearchIsolate();
-    _isEncrypted = false;
-    _matchedTextPageIndices.clear();
-    _extractedTextCollection.clear();
-    _isTextExtractionCompleted = false;
-    _errorTextPresent = false;
-    _passwordVisible = true;
-    _isEncryptedDocument = false;
-    _pdfScrollableStateKey.currentState?.reset();
-    _offsetBeforeOrientationChange = Offset.zero;
-    _previousPageNumber = 1;
-    _pdfViewerController._reset();
-    _pdfPages.clear();
-    _plugin.closeDocument();
-    _pageTextExtractor.clear();
-    _document?.dispose();
-    _document = null;
-    imageCache.clear();
-    _startPage = 0;
-    _endPage = 0;
-    _bufferCount = 0;
-    _renderedImages.clear();
-    _hasError = false;
-    _isDocumentLoadInitiated = false;
-    _pdfPagesKey.clear();
-    _maxPdfPageWidth = 0;
-    _maxScrollExtent = 0;
-    _pdfDimension = Size.zero;
-    _isPageChanged = false;
-    _isSinglePageViewPageChanged = false;
-    _isPasswordUsed = false;
-  }
-
-  /// Loads a PDF document and gets the page count from Plugin
-  Future<void> _loadPdfDocument(bool isPdfChanged) async {
-    try {
-      if (!_isEncrypted) {
-        _getPdfFileCancellableOperation =
-            CancelableOperation<Uint8List>.fromFuture(
-          widget._provider.getPdfBytes(context),
-        );
-      }
-      _pdfBytes = _isEncrypted
-          ? _decryptedBytes
-          : (await _getPdfFileCancellableOperation?.value)!;
-      if (isPdfChanged) {
-        _reset();
-        _plugin = PdfViewerPlugin();
-        _checkMount();
-      }
-      _pdfDocumentLoadCancellableOperation =
-          CancelableOperation<PdfDocument?>.fromFuture(_getPdfFile(_pdfBytes));
-      _document = await _pdfDocumentLoadCancellableOperation?.value;
-      if (_document != null) {
-        _pdfTextExtractor = PdfTextExtractor(_document!);
-        if (!kIsWeb) {
-          _performTextExtraction();
-        }
-      }
-      final int pageCount = await _plugin.initializePdfRenderer(_pdfBytes);
-      _pdfViewerController._pageCount = pageCount;
-      if (pageCount > 0) {
-        _pdfViewerController._pageNumber = 1;
-      }
-      _pdfViewerController.zoomLevel = widget.initialZoomLevel;
-      _setInitialScrollOffset();
-      if (_document != null && widget.onDocumentLoaded != null) {
-        _isDocumentLoadInitiated = false;
-        widget.onDocumentLoaded!(PdfDocumentLoadedDetails(_document!));
-      }
-      _getHeightCancellableOperation =
-          CancelableOperation<List<dynamic>?>.fromFuture(
-              _plugin.getPagesHeight());
-      _originalHeight = await _getHeightCancellableOperation?.value;
-      _getWidthCancellableOperation =
-          CancelableOperation<List<dynamic>?>.fromFuture(
-              _plugin.getPagesWidth());
-      _originalWidth = await _getWidthCancellableOperation?.value;
-    } catch (e) {
-      _pdfViewerController._reset();
-      _hasError = true;
-      _killTextExtractionIsolate();
-      final String errorMessage = e.toString();
-      if (errorMessage.contains('Invalid cross reference table') ||
-          errorMessage.contains('FormatException: Invalid radix-10 number') ||
-          errorMessage.contains('RangeError (index): Index out of range') ||
-          errorMessage.contains(
-              'RangeError (end): Invalid value: Not in inclusive range')) {
-        if (widget.onDocumentLoadFailed != null) {
-          widget.onDocumentLoadFailed!(PdfDocumentLoadFailedDetails(
-              'Format Error',
-              'This document cannot be opened because it is corrupted or not a PDF.'));
-        }
-      } else if (errorMessage.contains('Cannot open an encrypted document.')) {
-        if (!_isPasswordUsed) {
-          try {
-            _decryptedProtectedDocument(_pdfBytes, widget.password);
-            _isPasswordUsed = true;
-          } catch (e) {
-            if (widget.onDocumentLoadFailed != null) {
-              if (widget.password == '' || widget.password == null) {
-                widget.onDocumentLoadFailed!(PdfDocumentLoadFailedDetails(
-                    'Empty Password Error',
-                    'The provided `password` property is empty so unable to load the encrypted document.'));
-              } else {
-                widget.onDocumentLoadFailed!(PdfDocumentLoadFailedDetails(
-                    'Invalid Password Error',
-                    'The provided `password` property is invalid so unable to load the encrypted document.'));
-              }
-            }
-          }
-        }
-        if (widget.canShowPasswordDialog && !_isPasswordUsed) {
-          if (_isMobileView) {
-            _checkMount();
-            _showPasswordDialog();
-          } else {
-            _isEncryptedDocument = true;
-            _visibility = true;
-            _checkMount();
-          }
-        }
-      }
-      //if the path is invalid
-      else if (errorMessage.contains('Unable to load asset') ||
-          (errorMessage.contains('FileSystemException: Cannot open file'))) {
-        if (widget.onDocumentLoadFailed != null) {
-          widget.onDocumentLoadFailed!(PdfDocumentLoadFailedDetails(
-              'File Not Found',
-              'The document cannot be opened because the provided path or link is invalid.'));
-        }
-      } else {
-        if (widget.onDocumentLoadFailed != null) {
-          widget.onDocumentLoadFailed!(PdfDocumentLoadFailedDetails(
-              'Error', 'There was an error opening this document.'));
-        }
-      }
-    } finally {
-      _checkMount();
-    }
-  }
-
-  /// Perform text extraction for mobile, windows and macOS platforms.
-  Future<void> _performTextExtraction() async {
-    final ReceivePort receivePort = ReceivePort();
-    receivePort.listen((dynamic message) {
-      if (message is SendPort) {
-        message.send(<dynamic>[
-          receivePort.sendPort,
-          _pdfTextExtractor,
-          _document?.pages.count,
-        ]);
-      } else if (message is Map<int, String>) {
-        _extractedTextCollection.addAll(message);
-        _isTextExtractionCompleted = true;
-        if (_pdfViewerController._searchText.isNotEmpty) {
-          _pdfViewerController._notifyPropertyChangedListeners(
-              property: 'searchText');
-        }
-      }
-    });
-    _textExtractionIsolate =
-        await Isolate.spawn(_extractTextAsync, receivePort.sendPort);
-  }
-
-  /// Text extraction runs in a separate thread
-  static Future<void> _extractTextAsync(SendPort sendPort) async {
-    final ReceivePort receivePort = ReceivePort();
-    sendPort.send(receivePort.sendPort);
-    // ignore: always_specify_types
-    final documentDetails = await receivePort.first;
-    final SendPort replyPort = documentDetails[0];
-    final Map<int, String> extractedTextCollection = <int, String>{};
-    for (int i = 0; i < documentDetails[2]; i++) {
-      extractedTextCollection[i] =
-          documentDetails[1].extractText(startPageIndex: i).toLowerCase();
-    }
-    replyPort.send(extractedTextCollection);
-  }
-
-  /// Terminates the text extraction isolate.
-  void _killTextExtractionIsolate() {
-    if (_textExtractionIsolate != null) {
-      _textExtractionIsolate?.kill(priority: Isolate.immediate);
-    }
-  }
-
-  /// Show the password dialog box for web.
-  Widget _showWebPasswordDialogue() {
-    return Container(
-      color: (_themeData!.colorScheme.brightness == Brightness.light)
-          ? const Color(0xFFD6D6D6)
-          : const Color(0xFF303030),
-      child: Visibility(
-        visible: _visibility,
-        child: Center(
-          child: Container(
-            height: 230,
-            width: 345,
-            decoration: BoxDecoration(
-                borderRadius: BorderRadius.circular(4),
-                color: (_themeData!.colorScheme.brightness == Brightness.light)
-                    ? Colors.white
-                    : const Color(0xFF424242)),
-            child: Column(
-              mainAxisAlignment: MainAxisAlignment.spaceBetween,
-              crossAxisAlignment: CrossAxisAlignment.start,
-              children: <Widget>[
-                Row(
-                  children: <Widget>[
-                    Expanded(
-                      child: Padding(
-                        padding: const EdgeInsets.only(left: 16, top: 10),
-                        child: Text(
-                          _localizations!.passwordDialogHeaderTextLabel,
-                          style: _pdfViewerThemeData!
-                                  .passwordDialogStyle?.headerTextStyle ??
-                              TextStyle(
-                                fontFamily: 'Roboto',
-                                fontSize: 20,
-                                fontWeight: FontWeight.w500,
-                                color: _themeData!.colorScheme.onSurface
-                                    .withOpacity(0.87),
-                              ),
-                        ),
-                      ),
-                    ),
-                    Padding(
-                      padding: const EdgeInsets.fromLTRB(0, 10, 16, 0),
-                      child: SizedBox(
-                        height: 36,
-                        width: 36,
-                        child: RawMaterialButton(
-                          onPressed: () {
-                            setState(() {
-                              _focusNode.unfocus();
-                              _textFieldController.clear();
-                              _visibility = false;
-                              _errorTextPresent = false;
-                              _passwordVisible = true;
-                            });
-                          },
-                          child: Icon(
-                            Icons.clear,
-                            color: _pdfViewerThemeData!
-                                    .passwordDialogStyle?.closeIconColor ??
-                                _themeData!.colorScheme.onSurface
-                                    .withOpacity(0.6),
-                            size: 24,
-                          ),
-                        ),
-                      ),
-                    ),
-                  ],
-                ),
-                Padding(
-                  padding: const EdgeInsets.fromLTRB(16, 0, 16, 8),
-                  child: Text(
-                    _localizations!.passwordDialogContentLabel,
-                    style: _pdfViewerThemeData!
-                            .passwordDialogStyle?.contentTextStyle ??
-                        TextStyle(
-                          fontFamily: 'Roboto',
-                          fontSize: 16,
-                          fontWeight: FontWeight.w400,
-                          color: _themeData!.colorScheme.onSurface
-                              .withOpacity(0.6),
-                        ),
-                  ),
-                ),
-                Padding(
-                    padding: const EdgeInsets.fromLTRB(16, 0, 16, 0),
-                    child: _textField()),
-                Padding(
-                  padding: const EdgeInsets.fromLTRB(0, 0, 16, 10),
-                  child: Row(
-                    mainAxisAlignment: MainAxisAlignment.end,
-                    children: <Widget>[
-                      TextButton(
-                        onPressed: () {
-                          setState(() {
-                            _textFieldController.clear();
-                            _visibility = false;
-                            _passwordVisible = true;
-                            _errorTextPresent = false;
-                          });
-                        },
-                        child: Text(
-                          _localizations!.pdfPasswordDialogCancelLabel,
-                          style: _pdfViewerThemeData!
-                                  .passwordDialogStyle?.cancelTextStyle ??
-                              TextStyle(
-                                fontFamily: 'Roboto',
-                                fontSize: 14,
-                                fontWeight: FontWeight.w500,
-                                color: _themeData!.colorScheme.primary,
-                              ),
-                        ),
-                      ),
-                      TextButton(
-                        onPressed: () {
-                          _passwordValidation(_textFieldController.text);
-                        },
-                        child: Text(
-                          _localizations!.pdfPasswordDialogOpenLabel,
-                          style: _pdfViewerThemeData!
-                                  .passwordDialogStyle?.openTextStyle ??
-                              TextStyle(
-                                fontFamily: 'Roboto',
-                                fontSize: 14,
-                                fontWeight: FontWeight.w500,
-                                color: _themeData!.colorScheme.primary,
-                              ),
-                        ),
-                      ),
-                    ],
-                  ),
-                )
-              ],
-            ),
-          ),
-        ),
-      ),
-    );
-  }
-
-  // TextFormField of password dialogue
-  Widget _textField() {
-    return SizedBox(
-      width: 296,
-      child: TextFormField(
-        style: _pdfViewerThemeData!.passwordDialogStyle?.inputFieldTextStyle ??
-            TextStyle(
-              fontFamily: 'Roboto',
-              fontSize: 17,
-              fontWeight: FontWeight.w400,
-              color: _themeData!.colorScheme.onSurface.withOpacity(0.87),
-            ),
-        obscureText: _passwordVisible,
-        obscuringCharacter: '*',
-        decoration: InputDecoration(
-          border: OutlineInputBorder(
-              borderSide: BorderSide(
-            color: _pdfViewerThemeData!
-                    .passwordDialogStyle?.inputFieldBorderColor ??
-                _themeData!.colorScheme.primary,
-          )),
-          errorBorder: OutlineInputBorder(
-              borderSide: BorderSide(
-            color: _pdfViewerThemeData!.passwordDialogStyle?.errorBorderColor ??
-                _themeData!.colorScheme.error,
-          )),
-          focusedBorder: OutlineInputBorder(
-              borderSide: BorderSide(
-            color: _pdfViewerThemeData!
-                    .passwordDialogStyle?.inputFieldBorderColor ??
-                _themeData!.colorScheme.primary,
-          )),
-          focusedErrorBorder: OutlineInputBorder(
-              borderSide: BorderSide(
-            color: _pdfViewerThemeData!.passwordDialogStyle?.errorBorderColor ??
-                _themeData!.colorScheme.error,
-          )),
-          hintText: _localizations!.passwordDialogHintTextLabel,
-          errorText: _errorTextPresent ? 'Invalid Password' : null,
-          hintStyle: _pdfViewerThemeData!
-                  .passwordDialogStyle?.inputFieldHintTextStyle ??
-              TextStyle(
-                fontFamily: 'Roboto',
-                fontSize: 16,
-                fontWeight: FontWeight.w400,
-                color: _themeData!.colorScheme.onSurface.withOpacity(0.6),
-              ),
-          labelText: _localizations!.passwordDialogHintTextLabel,
-          labelStyle: _pdfViewerThemeData!
-                  .passwordDialogStyle?.inputFieldLabelTextStyle ??
-              TextStyle(
-                fontFamily: 'Roboto',
-                fontSize: 18,
-                fontWeight: FontWeight.w500,
-                color: _errorTextPresent
-                    ? _themeData!.colorScheme.error
-                    : _themeData!.colorScheme.onSurface.withOpacity(0.87),
-              ),
-          errorStyle:
-              _pdfViewerThemeData!.passwordDialogStyle?.errorTextStyle ??
-                  TextStyle(
-                    fontFamily: 'Roboto',
-                    fontSize: 14,
-                    fontWeight: FontWeight.w500,
-                    color: _themeData!.colorScheme.error,
-                  ),
-          suffixIcon: IconButton(
-              icon: Icon(
-                  _passwordVisible ? Icons.visibility : Icons.visibility_off,
-                  color: _pdfViewerThemeData!
-                          .passwordDialogStyle?.visibleIconColor ??
-                      Theme.of(context).colorScheme.onSurface.withOpacity(0.6)),
-              onPressed: () {
-                setState(() {
-                  _passwordVisible = !_passwordVisible;
-                });
-              }),
-        ),
-        enableInteractiveSelection: false,
-        controller: _textFieldController,
-        autofocus: true,
-        focusNode: _focusNode,
-        textInputAction: TextInputAction.none,
-        onFieldSubmitted: (String value) {
-          _passwordValidation(value);
-        },
-      ),
-    );
-  }
-
-  ///validate the password for encrypted document for web.
-  void _passwordValidation(String password) {
-    try {
-      _decryptedProtectedDocument(_pdfBytes, password);
-      setState(() {
-        _textFieldController.clear();
-        _visibility = false;
-      });
-    } catch (e) {
-      if (widget.onDocumentLoadFailed != null) {
-        if (password.isEmpty || _textFieldController.text.isEmpty) {
-          widget.onDocumentLoadFailed!(PdfDocumentLoadFailedDetails(
-              'Empty Password Error',
-              'The provided `password` property is empty so unable to load the encrypted document.'));
-        } else {
-          widget.onDocumentLoadFailed!(PdfDocumentLoadFailedDetails(
-              'Invalid Password Error',
-              'The provided `password` property is invalid so unable to load the encrypted document.'));
-        }
-      }
-      setState(() {
-        _errorTextPresent = true;
-        _textFieldController.clear();
-      });
-      _focusNode.requestFocus();
-    }
-  }
-
-  /// Show the password dialog box for mobile
-  Future<void> _showPasswordDialog() async {
-    final TextDirection textDirection = Directionality.of(context);
-    return showDialog<void>(
-      context: context,
-      builder: (BuildContext context) {
-        final Orientation orientation = MediaQuery.of(context).orientation;
-        return Directionality(
-          textDirection: textDirection,
-          child: AlertDialog(
-            scrollable: true,
-            insetPadding: EdgeInsets.zero,
-            contentPadding: orientation == Orientation.portrait
-                ? const EdgeInsets.all(24)
-                : const EdgeInsets.only(right: 24, left: 24),
-            buttonPadding: orientation == Orientation.portrait
-                ? const EdgeInsets.all(8)
-                : const EdgeInsets.all(4),
-            backgroundColor: _pdfViewerThemeData!
-                    .passwordDialogStyle!.backgroundColor ??
-                (Theme.of(context).colorScheme.brightness == Brightness.light
-                    ? Colors.white
-                    : const Color(0xFF424242)),
-            title: Row(
-              mainAxisAlignment: MainAxisAlignment.spaceBetween,
-              children: <Widget>[
-                Expanded(
-                  child: Text(
-                    _localizations!.passwordDialogHeaderTextLabel,
-                    style: _pdfViewerThemeData!
-                            .passwordDialogStyle?.headerTextStyle ??
-                        TextStyle(
-                          fontFamily: 'Roboto',
-                          fontSize: 20,
-                          fontWeight: FontWeight.w500,
-                          color: _themeData!.colorScheme.onSurface
-                              .withOpacity(0.87),
-                        ),
-                  ),
-                ),
-                SizedBox(
-                  height: 36,
-                  width: 36,
-                  child: RawMaterialButton(
-                    onPressed: () {
-                      _focusNode.unfocus();
-                      _textFieldController.clear();
-                      Navigator.of(context).pop();
-                    },
-                    child: Icon(
-                      Icons.clear,
-                      color: _pdfViewerThemeData!
-                              .passwordDialogStyle?.closeIconColor ??
-                          _themeData!.colorScheme.onSurface.withOpacity(0.6),
-                      size: 24,
-                    ),
-                  ),
-                ),
-              ],
-            ),
-            shape: const RoundedRectangleBorder(
-                borderRadius: BorderRadius.all(Radius.circular(4.0))),
-            content: StatefulBuilder(
-                builder: (BuildContext context, StateSetter setState) {
-              return SingleChildScrollView(
-                child: SizedBox(
-                  width: 328,
-                  child: Column(
-                    children: <Widget>[
-                      Align(
-                        alignment: textDirection == TextDirection.ltr
-                            ? Alignment.centerLeft
-                            : Alignment.centerRight,
-                        child: Padding(
-                          padding: const EdgeInsets.fromLTRB(0, 0, 0, 24),
-                          child: Text(
-                            _localizations!.passwordDialogContentLabel,
-                            style: _pdfViewerThemeData!
-                                    .passwordDialogStyle?.contentTextStyle ??
-                                TextStyle(
-                                  fontFamily: 'Roboto',
-                                  fontSize: 16,
-                                  fontWeight: FontWeight.w400,
-                                  color: _themeData!.colorScheme.onSurface
-                                      .withOpacity(0.6),
-                                ),
-                          ),
-                        ),
-                      ),
-                      Form(
-                        key: _formKey,
-                        child: TextFormField(
-                          style: _pdfViewerThemeData!
-                                  .passwordDialogStyle?.inputFieldTextStyle ??
-                              TextStyle(
-                                fontFamily: 'Roboto',
-                                fontSize: 17,
-                                fontWeight: FontWeight.w400,
-                                color: _themeData!.colorScheme.onSurface
-                                    .withOpacity(0.87),
-                              ),
-                          obscureText: _passwordVisible,
-                          obscuringCharacter: '*',
-                          decoration: InputDecoration(
-                            border: OutlineInputBorder(
-                                borderSide: BorderSide(
-                              color: _pdfViewerThemeData!.passwordDialogStyle
-                                      ?.inputFieldBorderColor ??
-                                  _themeData!.colorScheme.primary,
-                            )),
-                            errorBorder: OutlineInputBorder(
-                                borderRadius: BorderRadius.circular(3.5),
-                                borderSide: BorderSide(
-                                  color: _pdfViewerThemeData!
-                                          .passwordDialogStyle
-                                          ?.errorBorderColor ??
-                                      _themeData!.colorScheme.error,
-                                )),
-                            focusedBorder: OutlineInputBorder(
-                                borderSide: BorderSide(
-                              color: _pdfViewerThemeData!.passwordDialogStyle
-                                      ?.inputFieldBorderColor ??
-                                  _themeData!.colorScheme.primary,
-                            )),
-                            focusedErrorBorder: OutlineInputBorder(
-                                borderSide: BorderSide(
-                              color: _pdfViewerThemeData!
-                                      .passwordDialogStyle?.errorBorderColor ??
-                                  _themeData!.colorScheme.error,
-                            )),
-                            hintText:
-                                _localizations!.passwordDialogHintTextLabel,
-                            hintStyle: _pdfViewerThemeData!.passwordDialogStyle
-                                    ?.inputFieldHintTextStyle ??
-                                TextStyle(
-                                  fontFamily: 'Roboto',
-                                  fontSize: 16,
-                                  fontWeight: FontWeight.w400,
-                                  color: _themeData!.colorScheme.onSurface
-                                      .withOpacity(0.6),
-                                ),
-                            labelText:
-                                _localizations!.passwordDialogHintTextLabel,
-                            labelStyle: _pdfViewerThemeData!.passwordDialogStyle
-                                    ?.inputFieldLabelTextStyle ??
-                                TextStyle(
-                                  fontFamily: 'Roboto',
-                                  fontSize: 18,
-                                  fontWeight: FontWeight.w500,
-                                  color: _errorTextPresent
-                                      ? _themeData!.colorScheme.error
-                                      : _themeData!.colorScheme.onSurface
-                                          .withOpacity(0.87),
-                                ),
-                            errorStyle: _pdfViewerThemeData!
-                                    .passwordDialogStyle?.errorTextStyle ??
-                                TextStyle(
-                                  fontFamily: 'Roboto',
-                                  fontSize: 14,
-                                  fontWeight: FontWeight.w500,
-                                  color: _themeData!.colorScheme.error,
-                                ),
-                            suffixIcon: IconButton(
-                                icon: Icon(
-                                    _passwordVisible
-                                        ? Icons.visibility
-                                        : Icons.visibility_off,
-                                    color: _pdfViewerThemeData!
-                                            .passwordDialogStyle
-                                            ?.visibleIconColor ??
-                                        Theme.of(context)
-                                            .colorScheme
-                                            .onSurface
-                                            .withOpacity(0.6)),
-                                onPressed: () {
-                                  setState(() {
-                                    _passwordVisible = !_passwordVisible;
-                                  });
-                                }),
-                          ),
-                          enableInteractiveSelection: false,
-                          controller: _textFieldController,
-                          autofocus: true,
-                          focusNode: _focusNode,
-                          onFieldSubmitted: (String value) {
-                            _handlePasswordValidation();
-                          },
-                          validator: (String? value) {
-                            try {
-                              _decryptedProtectedDocument(_pdfBytes, value);
-                            } catch (e) {
-                              if (widget.onDocumentLoadFailed != null) {
-                                if (value!.isEmpty) {
-                                  widget.onDocumentLoadFailed!(
-                                      PdfDocumentLoadFailedDetails(
-                                          'Empty Password Error',
-                                          'The provided `password` property is empty so unable to load the encrypted document.'));
-                                } else {
-                                  widget.onDocumentLoadFailed!(
-                                      PdfDocumentLoadFailedDetails(
-                                          'Invalid Password Error',
-                                          'The provided `password` property is invalid so unable to load the encrypted document.'));
-                                }
-                              }
-                              _textFieldController.clear();
-                              setState(() {
-                                _errorTextPresent = true;
-                              });
-                              _focusNode.requestFocus();
-                              return 'Invalid Password';
-                            }
-                            return null;
-                          },
-                        ),
-                      ),
-                    ],
-                  ),
-                ),
-              );
-            }),
-            actions: <Widget>[
-              TextButton(
-                onPressed: () {
-                  _textFieldController.clear();
-                  Navigator.of(context).pop();
-                },
-                child: Text(
-                  _localizations!.pdfPasswordDialogCancelLabel,
-                  style: _pdfViewerThemeData!
-                          .passwordDialogStyle?.cancelTextStyle ??
-                      TextStyle(
-                        fontFamily: 'Roboto',
-                        fontSize: 14,
-                        fontWeight: FontWeight.w500,
-                        color: _themeData!.colorScheme.primary,
-                      ),
-                ),
-              ),
-              Padding(
-                padding: const EdgeInsets.fromLTRB(0, 0, 8, 0),
-                child: TextButton(
-                  onPressed: () {
-                    _handlePasswordValidation();
-                  },
-                  child: Text(
-                    _localizations!.pdfPasswordDialogOpenLabel,
-                    style: _pdfViewerThemeData!
-                            .passwordDialogStyle?.openTextStyle ??
-                        TextStyle(
-                          fontFamily: 'Roboto',
-                          fontSize: 14,
-                          fontWeight: FontWeight.w500,
-                          color: _themeData!.colorScheme.primary,
-                        ),
-                  ),
-                ),
-              ),
-            ],
-          ),
-        );
-      },
-    );
-  }
-
-  /// Validates the password entered in text field for mobile.
-  void _handlePasswordValidation() {
-    if (_formKey.currentState != null && _formKey.currentState!.validate()) {
-      _textFieldController.clear();
-      Navigator.of(context, rootNavigator: true).pop();
-    }
-  }
-
-  ///Decrypt the password protected document.
-  void _decryptedProtectedDocument(Uint8List pdfBytes, String? password) {
-    final PdfDocument document =
-        PdfDocument(inputBytes: pdfBytes, password: password);
-    document.security.userPassword = '';
-    document.security.ownerPassword = '';
-    final List<int> bytes = document.saveSync();
-    _decryptedBytes = Uint8List.fromList(bytes);
-    _isEncrypted = true;
-    _loadPdfDocument(true);
-  }
-
-  /// Get the file of the Pdf.
-  Future<PdfDocument?> _getPdfFile(Uint8List? value) async {
-    if (value != null) {
-      return PdfDocument(inputBytes: value);
-    }
-    return null;
-  }
-
-  /// Notify the scroll Listener after [ScrollController] attached.
-  void _isDocumentLoaded() {
-    if (_pdfPages.isNotEmpty &&
-        !_isDocumentLoadInitiated &&
-        ((!_pdfDimension.isEmpty &&
-                _pdfScrollableStateKey.currentState != null) ||
-            (widget.pageLayoutMode == PdfPageLayoutMode.single &&
-                _pageController.hasClients))) {
-      _isDocumentLoadInitiated = true;
-      _previousHorizontalOffset = 0;
-      _isPdfPagesLoaded();
-    } else if (_layoutChangeOffset != Offset.zero &&
-        (!_pdfDimension.isEmpty &&
-            _pdfScrollableStateKey.currentState != null)) {
-      final double xOffset =
-          widget.scrollDirection != PdfScrollDirection.vertical
-              ? _pdfPages[_previousSinglePage]!.pageOffset
-              : 0;
-      final double yOffset =
-          widget.scrollDirection == PdfScrollDirection.vertical
-              ? _pdfPages[_previousSinglePage]!.pageOffset
-              : 0;
-      _pdfScrollableStateKey.currentState!.jumpTo(
-          xOffset: xOffset + _layoutChangeOffset.dx,
-          yOffset: yOffset + _layoutChangeOffset.dy);
-      _layoutChangeOffset = Offset.zero;
-      _previousSinglePage = 1;
-    }
-  }
-
-  /// Invoke the [PdfViewerController] methods on document load time.
-  void _isPdfPagesLoaded() {
-    if (_isDocumentLoadInitiated) {
-      if (widget.initialScrollOffset == Offset.zero ||
-          _pdfViewerController._verticalOffset != 0.0 ||
-          _pdfViewerController._horizontalOffset != 0.0) {
-        _pdfViewerController.jumpTo(
-            xOffset: _pdfViewerController._horizontalOffset,
-            yOffset: _pdfViewerController._verticalOffset);
-      }
-      _pdfViewerController._notifyPropertyChangedListeners(
-          property: 'pageNavigate');
-      _pdfViewerController._notifyPropertyChangedListeners(
-          property: 'jumpToBookmark');
-      if (_pdfViewerController._searchText.isNotEmpty) {
-        _pdfViewerController._notifyPropertyChangedListeners(
-            property: 'searchText');
-      }
-      if (_pdfViewerController.zoomLevel > 1 &&
-          widget.pageLayoutMode == PdfPageLayoutMode.single) {
-        _singlePageViewKey.currentState!
-            .scaleTo(_pdfViewerController.zoomLevel);
-      }
-    }
-  }
-
-  /// Find whether device is mobile or tablet.
-  Future<void> _findDevice(BuildContext context) async {
-    /// Standard diagonal offset of tablet.
-    const double kPdfStandardDiagonalOffset = 1100.0;
-    final Size size = MediaQuery.of(context).size;
-    final double diagonal =
-        sqrt((size.width * size.width) + (size.height * size.height));
-    _isMobileView = diagonal < kPdfStandardDiagonalOffset;
-    if (!kIsDesktop &&
-        !Platform.isIOS &&
-        !Platform.environment.containsKey('FLUTTER_TEST')) {
-      final DeviceInfoPlugin deviceInfo = DeviceInfoPlugin();
-      final AndroidDeviceInfo androidInfo = await deviceInfo.androidInfo;
-      _isAndroidTV =
-          androidInfo.systemFeatures.contains('android.software.leanback');
-    }
-    _isTablet =
-        _isAndroidTV ? !_isAndroidTV : diagonal > kPdfStandardDiagonalOffset;
-  }
-
-  /// Get the global rect of viewport region.
-  Rect? _getViewportGlobalRect() {
-    Rect? viewportGlobalRect;
-    if (kIsDesktop &&
-        !_isMobileView &&
-        ((widget.pageLayoutMode == PdfPageLayoutMode.single &&
-                _singlePageViewKey.currentContext != null) ||
-            (_pdfScrollableStateKey.currentContext != null &&
-                widget.pageLayoutMode == PdfPageLayoutMode.continuous))) {
-      RenderBox viewportRenderBox;
-      if (widget.pageLayoutMode == PdfPageLayoutMode.single) {
-        viewportRenderBox =
-            // ignore: avoid_as
-            (_singlePageViewKey.currentContext!.findRenderObject())!
-                as RenderBox;
-      } else {
-        viewportRenderBox =
-            // ignore: avoid_as
-            (_pdfScrollableStateKey.currentContext!.findRenderObject())!
-                as RenderBox;
-      }
-      final Offset position = viewportRenderBox.localToGlobal(Offset.zero);
-      final Size containerSize = viewportRenderBox.size;
-      viewportGlobalRect = Rect.fromLTWH(
-          position.dx, position.dy, containerSize.width, containerSize.height);
-    }
-    return viewportGlobalRect;
-  }
-
-  @override
-  Widget build(BuildContext context) {
-    final Container emptyContainer = Container(
-      color: _pdfViewerThemeData!.backgroundColor ??
-          (_themeData!.colorScheme.brightness == Brightness.light
-              ? const Color(0xFFD6D6D6)
-              : const Color(0xFF303030)),
-    );
-    final Stack emptyLinearProgressView = Stack(
-      children: <Widget>[
-        emptyContainer,
-        LinearProgressIndicator(
-          valueColor: AlwaysStoppedAnimation<Color>(
-              _pdfViewerThemeData!.progressBarColor ??
-                  _themeData!.colorScheme.primary),
-          backgroundColor: _pdfViewerThemeData!.progressBarColor == null
-              ? _themeData!.colorScheme.primary.withOpacity(0.2)
-              : _pdfViewerThemeData!.progressBarColor!.withOpacity(0.2),
-        ),
-      ],
-    );
-
-    // call PdfViewerController methods after ScrollController attached.
-    _isDocumentLoaded();
-
-    /// Find whether device is mobile or Laptop.
-    _findDevice(context);
-
-    final bool isPdfLoaded = _pdfViewerController.pageCount > 0 &&
-        _originalWidth != null &&
-        _originalHeight != null;
-    _pdfDimension =
-        (_childKey.currentContext?.findRenderObject()?.paintBounds.size) ??
-            Size.zero;
-    return isPdfLoaded
-        ? Listener(
-            onPointerSignal: _handlePointerSignal,
-            onPointerDown: _handlePointerDown,
-            onPointerMove: _handlePointerMove,
-            onPointerUp: _handlePointerUp,
-            child: Container(
-              color: _pdfViewerThemeData!.backgroundColor ??
-                  (_themeData!.colorScheme.brightness == Brightness.light
-                      ? const Color(0xFFD6D6D6)
-                      : const Color(0xFF303030)),
-              // ignore: always_specify_types
-              child: FutureBuilder(
-                  future: _getImages(),
-                  builder:
-                      (BuildContext context, AsyncSnapshot<dynamic> snapshot) {
-                    if (snapshot.hasData) {
-                      final dynamic pdfImages = snapshot.data;
-                      _renderedImages.clear();
-                      _textDirection = Directionality.of(context);
-                      _viewportConstraints = context
-                          .findRenderObject()!
-                          // ignore: invalid_use_of_protected_member, avoid_as
-                          .constraints as BoxConstraints;
-                      double totalHeight = 0.0;
-                      _isKeyPadRaised =
-                          WidgetsBinding.instance.window.viewInsets.bottom !=
-                              0.0;
-                      Size viewportDimension = _viewportConstraints.biggest;
-                      if (_isKeyPadRaised) {
-                        _iskeypadClosed = true;
-                        double keyPadHeight = EdgeInsets.fromWindowPadding(
-                                WidgetsBinding.instance.window.viewInsets,
-                                WidgetsBinding.instance.window.devicePixelRatio)
-                            .bottom;
-                        if ((widget.scrollDirection ==
-                                    PdfScrollDirection.horizontal ||
-                                widget.pageLayoutMode ==
-                                    PdfPageLayoutMode.single) &&
-                            keyPadHeight > 0) {
-                          if (viewportDimension.height + keyPadHeight !=
-                              _viewportHeight) {
-                            keyPadHeight =
-                                _viewportHeight - viewportDimension.height;
-                          } else {
-                            _viewportHeight =
-                                viewportDimension.height + keyPadHeight;
-                          }
-                        }
-
-                        viewportDimension = Size(viewportDimension.width,
-                            viewportDimension.height + keyPadHeight);
-                      } else {
-                        if (_iskeypadClosed) {
-                          viewportDimension =
-                              Size(viewportDimension.width, _viewportHeight);
-                          _iskeypadClosed = false;
-                        } else {
-                          _viewportHeight = viewportDimension.height;
-                        }
-                      }
-                      if (!isBookmarkViewOpen) {
-                        _otherContextHeight ??=
-                            MediaQuery.of(context).size.height -
-                                _viewportConstraints.maxHeight;
-                      }
-                      if (_deviceOrientation == Orientation.landscape) {
-                        _viewportHeightInLandscape ??=
-                            MediaQuery.of(context).size.height -
-                                _otherContextHeight!;
-                      }
-                      if (!_pdfDimension.isEmpty) {
-                        if (_scrollDirection == PdfScrollDirection.vertical) {
-                          _maxScrollExtent = _pdfDimension.height -
-                              (viewportDimension.height /
-                                  _pdfViewerController.zoomLevel);
-                        } else {
-                          _maxScrollExtent = _pdfDimension.width -
-                              (viewportDimension.width /
-                                  _pdfViewerController.zoomLevel);
-                        }
-                      }
-                      Widget child;
-                      final List<Widget> children = List<Widget>.generate(
-                          _pdfViewerController.pageCount, (int index) {
-                        if (index == 0) {
-                          totalHeight = 0;
-                        }
-                        if (_originalWidth!.length !=
-                            _pdfViewerController.pageCount) {
-                          return emptyContainer;
-                        }
-                        final int pageIndex = index + 1;
-                        final Size calculatedSize = _calculateSize(
-                            BoxConstraints(
-                                maxWidth: _viewportConstraints.maxWidth),
-                            _originalWidth![index],
-                            _originalHeight![index],
-                            _viewportConstraints.maxWidth,
-                            viewportDimension.height);
-                        if (!_pdfPagesKey.containsKey(pageIndex)) {
-                          _pdfPagesKey[pageIndex] = GlobalKey();
-                        }
-                        _isOverflowed = _originalWidth![index] >
-                            // ignore: avoid_as
-                            _viewportConstraints.maxWidth as bool;
-                        if (kIsDesktop && !_isMobileView) {
-                          if (_originalWidth![index] > _maxPdfPageWidth !=
-                              null) {
-                            _maxPdfPageWidth =
-                                // ignore: avoid_as
-                                _originalWidth![index] as double;
-                          }
-                        }
-                        if (pdfImages[pageIndex] != null) {
-                          if (_pageTextExtractor.isEmpty ||
-                              !_pageTextExtractor.containsKey(index)) {
-                            _pageTextExtractor[index] = _pdfTextExtractor!
-                                .extractText(startPageIndex: index);
-                          }
-                        }
-                        Rect? viewportGlobalRect;
-                        if (_isTextSelectionCleared) {
-                          viewportGlobalRect = _getViewportGlobalRect();
-                        }
-                        final PdfPageView page = PdfPageView(
-                          _pdfPagesKey[pageIndex]!,
-                          pdfImages[pageIndex],
-                          viewportGlobalRect,
-                          viewportDimension,
-                          widget.interactionMode,
-                          (kIsDesktop &&
-                                  !_isMobileView &&
-                                  !_isOverflowed &&
-                                  widget.pageLayoutMode ==
-                                      PdfPageLayoutMode.continuous)
-                              ? _originalWidth![index]
-                              : calculatedSize.width,
-                          (kIsDesktop &&
-                                  !_isMobileView &&
-                                  !_isOverflowed &&
-                                  widget.pageLayoutMode ==
-                                      PdfPageLayoutMode.continuous)
-                              ? _originalHeight![index]
-                              : calculatedSize.height,
-                          widget.pageSpacing,
-                          _document,
-                          _pdfPages,
-                          index,
-                          _pdfViewerController,
-                          widget.maxZoomLevel,
-                          widget.enableDocumentLinkAnnotation,
-                          widget.enableTextSelection,
-                          widget.onTextSelectionChanged,
-                          widget.onHyperlinkClicked,
-                          _handleTextSelectionDragStarted,
-                          _handleTextSelectionDragEnded,
-                          widget.currentSearchTextHighlightColor,
-                          widget.otherSearchTextHighlightColor,
-                          _textCollection,
-                          _isMobileView,
-                          _pdfViewerController._pdfTextSearchResult,
-                          _pdfScrollableStateKey,
-                          _singlePageViewKey,
-                          _scrollDirection,
-                          _handlePdfPagePointerDown,
-                          _handlePdfPagePointerMove,
-                          _handlePdfPagePointerUp,
-                          isBookmarkViewOpen ? '' : _pageTextExtractor[index],
-                          widget.pageLayoutMode == PdfPageLayoutMode.single,
-                          _textDirection,
-                          widget.canShowHyperlinkDialog,
-                          widget.enableHyperlinkNavigation,
-                          _isAndroidTV,
-                          _startPageIndex,
-                          _endPageIndex,
-                        );
-                        final double pageSpacing =
-                            index == _pdfViewerController.pageCount - 1
-                                ? 0.0
-                                : widget.pageSpacing;
-                        if (kIsDesktop && !_isMobileView && !_isOverflowed) {
-                          _pdfPages[pageIndex] = PdfPageInfo(
-                              totalHeight,
-                              Size(_originalWidth![index],
-                                  _originalHeight![index]));
-                          if (_scrollDirection == PdfScrollDirection.vertical &&
-                              widget.pageLayoutMode !=
-                                  PdfPageLayoutMode.single) {
-                            totalHeight +=
-                                _originalHeight![index] + pageSpacing;
-                          } else {
-                            if (widget.pageLayoutMode ==
-                                PdfPageLayoutMode.continuous) {
-                              totalHeight +=
-                                  _originalWidth![index] + pageSpacing;
-                            } else {
-                              _pdfPages[pageIndex] =
-                                  PdfPageInfo(totalHeight, calculatedSize);
-                              totalHeight +=
-                                  calculatedSize.height + pageSpacing;
-                            }
-                          }
-                        } else {
-                          _pdfPages[pageIndex] =
-                              PdfPageInfo(totalHeight, calculatedSize);
-                          if (_scrollDirection == PdfScrollDirection.vertical &&
-                              widget.pageLayoutMode !=
-                                  PdfPageLayoutMode.single) {
-                            totalHeight += calculatedSize.height + pageSpacing;
-                          } else {
-                            totalHeight += calculatedSize.width + pageSpacing;
-                          }
-                        }
-                        _updateScrollDirectionChange(
-                            _offsetBeforeOrientationChange,
-                            pageIndex,
-                            totalHeight);
-                        _updateOffsetOnOrientationChange(
-                            _offsetBeforeOrientationChange,
-                            pageIndex,
-                            totalHeight);
-                        if (_pdfPagesKey[_pdfViewerController.pageNumber]
-                                    ?.currentState
-                                    ?.canvasRenderBox !=
-                                null &&
-                            !_isTextSelectionCleared) {
-                          _isTextSelectionCleared = true;
-                          if (kIsWeb ||
-                              !Platform.environment
-                                  .containsKey('FLUTTER_TEST')) {
-                            Future<dynamic>.delayed(Duration.zero, () async {
-                              _clearSelection();
-                              _pdfPagesKey[_pdfViewerController.pageNumber]
-                                  ?.currentState
-                                  ?.canvasRenderBox
-                                  ?.disposeMouseSelection();
-                              _pdfPagesKey[_pdfViewerController.pageNumber]
-                                  ?.currentState
-                                  ?.focusNode
-                                  .requestFocus();
-                            });
-                          }
-                        }
-                        if (page.imageStream != null) {
-                          _renderedImages.add(pageIndex);
-                        }
-                        return page;
-                      });
-                      Widget? pdfContainer;
-                      if (widget.pageLayoutMode == PdfPageLayoutMode.single) {
-                        _pageController = PageController(
-                            initialPage: _pdfViewerController.pageNumber - 1);
-                        pdfContainer = MouseRegion(
-                          cursor: _cursor,
-                          onHover: (PointerHoverEvent details) {
-                            setState(() {
-                              if (widget.interactionMode ==
-                                  PdfInteractionMode.pan) {
-                                _cursor = SystemMouseCursors.grab;
-                              } else {
-                                _cursor = SystemMouseCursors.basic;
-                              }
-                            });
-                          },
-                          child: SinglePageView(
-                              _singlePageViewKey,
-                              _pdfViewerController,
-                              _pageController,
-                              _handleSinglePageViewPageChanged,
-                              _interactionUpdate,
-                              viewportDimension,
-                              widget.maxZoomLevel,
-                              widget.canShowPaginationDialog,
-                              widget.canShowScrollHead,
-                              widget.canShowScrollStatus,
-                              _pdfPages,
-                              _isMobileView,
-                              widget.enableDoubleTapZooming,
-                              widget.interactionMode,
-                              _isScaleEnabled,
-                              _handleSinglePageViewZoomLevelChanged,
-                              _handleDoubleTap,
-                              _handlePdfOffsetChanged,
-                              isBookmarkViewOpen,
-                              _textDirection,
-                              _isTablet,
-                              children),
-                        );
-                        if (_isSinglePageViewPageChanged &&
-                            _renderedImages
-                                .contains(_pdfViewerController.pageNumber)) {
-                          Future<dynamic>.delayed(Duration.zero, () async {
-                            if (_pageController.hasClients) {
-                              _pdfViewerController._scrollPositionX =
-                                  _pageController.offset;
-                            }
-                            if (!_isSearchStarted) {
-                              _pdfPagesKey[_pdfViewerController.pageNumber]
-                                  ?.currentState
-                                  ?.focusNode
-                                  .requestFocus();
-                            }
-                            if (getSelectedTextLines().isNotEmpty &&
-                                getSelectedTextLines().first.pageNumber + 1 ==
-                                    _pdfViewerController.pageNumber) {
-                              _pdfPagesKey[_pdfViewerController.pageNumber]
-                                  ?.currentState
-                                  ?.canvasRenderBox
-                                  ?.updateContextMenuPosition();
-                            }
-                            _isSinglePageViewPageChanged = false;
-                          });
-                        }
-                      } else {
-                        final Size childSize = _getChildSize(viewportDimension);
-                        if (_scrollDirection == PdfScrollDirection.horizontal) {
-                          child = Row(
-                              key: _childKey,
-                              mainAxisAlignment: MainAxisAlignment.center,
-                              children: children);
-                        } else {
-                          child = Column(
-                              key: _childKey,
-                              mainAxisAlignment: MainAxisAlignment.center,
-                              children: children);
-                        }
-                        child = MouseRegion(
-                          cursor: _cursor,
-                          onHover: (PointerHoverEvent details) {
-                            setState(() {
-                              if (widget.interactionMode ==
-                                  PdfInteractionMode.pan) {
-                                _cursor = SystemMouseCursors.grab;
-                              } else {
-                                _cursor = SystemMouseCursors.basic;
-                              }
-                            });
-                          },
-                          child: SizedBox(
-                              height: childSize.height,
-                              width: childSize.width,
-                              child: child),
-                        );
-                        pdfContainer = PdfScrollable(
-                          widget.canShowPaginationDialog,
-                          widget.canShowScrollStatus,
-                          widget.canShowScrollHead,
-                          _pdfViewerController,
-                          _isMobileView,
-                          _pdfDimension,
-                          _totalImageSize,
-                          viewportDimension,
-                          _handlePdfOffsetChanged,
-                          _panEnabled,
-                          widget.maxZoomLevel,
-                          _minScale,
-                          widget.enableDoubleTapZooming,
-                          widget.interactionMode,
-                          _maxPdfPageWidth,
-                          _isScaleEnabled,
-                          _maxScrollExtent,
-                          _pdfPages,
-                          _scrollDirection,
-                          isBookmarkViewOpen,
-                          _textDirection,
-                          child,
-                          key: _pdfScrollableStateKey,
-                          onDoubleTap: _handleDoubleTap,
-                        );
-                        // Updates current offset when scrollDirection change occurs.
-                        if (_isScrollDirectionChange) {
-                          _pdfScrollableStateKey.currentState
-                              ?.forcePixels(_scrollDirectionSwitchOffset);
-                          _isScrollDirectionChange = false;
-                        }
-                      }
-                      return Stack(
-                        children: <Widget>[
-                          pdfContainer,
-                          BookmarkView(
-                              _bookmarkKey,
-                              _document,
-                              _pdfViewerController,
-                              _handleBookmarkViewChanged,
-                              _textDirection),
-                        ],
-                      );
-                    } else if (snapshot.hasError) {
-                      return emptyContainer;
-                    } else {
-                      return emptyLinearProgressView;
-                    }
-                  }),
-            ),
-          )
-        : (_hasError
-            ? _isEncryptedDocument
-                ? _showWebPasswordDialogue()
-                : emptyContainer
-            : emptyLinearProgressView);
-  }
-
-  void _handleSinglePageViewPageChanged(int newPage) {
-    _pdfViewerController._pageNumber = newPage + 1;
-    _pdfViewerController._zoomLevel = 1.0;
-    if (_singlePageViewKey.currentState != null) {
-      _singlePageViewKey.currentState!.previousZoomLevel = 1;
-      _pdfViewerController._notifyPropertyChangedListeners(
-          property: 'zoomLevel');
-    }
-    _previousHorizontalOffset = 0.0;
-    _pageChanged();
-    _isZoomChanged = true;
-    _checkMount();
-    _isSinglePageViewPageChanged = true;
-    if (widget.onTextSelectionChanged != null) {
-      widget
-          .onTextSelectionChanged!(PdfTextSelectionChangedDetails(null, null));
-    }
-  }
-
-  void _interactionUpdate(double zoomLevel) {
-    _pdfViewerController._zoomLevel = zoomLevel;
-  }
-
-  void _handleSinglePageViewZoomLevelChanged(double zoomLevel) {
-    if (_singlePageViewKey.currentState != null) {
-      final double previousScale =
-          _singlePageViewKey.currentState!.previousZoomLevel;
-      if (previousScale != _pdfViewerController._zoomLevel) {
-        _pdfViewerController._notifyPropertyChangedListeners(
-            property: 'zoomLevel');
-      }
-    }
-  }
-
-  Size _getChildSize(Size viewportDimension) {
-    double widthFactor = 1.0, heightFactor = 1.0;
-    double childHeight = 0, childWidth = 0;
-
-    if (_pdfScrollableStateKey.currentState != null) {
-      widthFactor = _pdfScrollableStateKey.currentState!.paddingWidthScale == 0
-          ? _pdfViewerController.zoomLevel
-          : _pdfScrollableStateKey.currentState!.paddingWidthScale;
-      heightFactor =
-          _pdfScrollableStateKey.currentState!.paddingHeightScale == 0
-              ? _pdfViewerController.zoomLevel
-              : _pdfScrollableStateKey.currentState!.paddingHeightScale;
-    }
-    if (_pdfPages[_pdfViewerController.pageCount] != null) {
-      final PdfPageInfo lastPageInfo =
-          _pdfPages[_pdfViewerController.pageCount]!;
-      final double zoomLevel = _pdfViewerController.zoomLevel;
-      final Size currentPageSize =
-          _pdfPages[_pdfViewerController.pageNumber]!.pageSize;
-      double totalImageWidth =
-          (lastPageInfo.pageOffset + lastPageInfo.pageSize.width) * zoomLevel;
-      if (_scrollDirection == PdfScrollDirection.vertical) {
-        totalImageWidth = currentPageSize.width * zoomLevel;
-      }
-      childWidth = viewportDimension.width > totalImageWidth
-          ? viewportDimension.width / widthFactor.clamp(1, widget.maxZoomLevel)
-          : totalImageWidth / widthFactor.clamp(1, widget.maxZoomLevel);
-
-      double totalImageHeight = currentPageSize.height * zoomLevel;
-      if (_scrollDirection == PdfScrollDirection.vertical) {
-        totalImageHeight =
-            (lastPageInfo.pageOffset + lastPageInfo.pageSize.height) *
-                zoomLevel;
-      }
-      childHeight = viewportDimension.height > totalImageHeight
-          ? viewportDimension.height /
-              heightFactor.clamp(1, widget.maxZoomLevel)
-          : totalImageHeight / heightFactor.clamp(1, widget.maxZoomLevel);
-      _totalImageSize =
-          Size(totalImageWidth / zoomLevel, totalImageHeight / zoomLevel);
-      if (_isMobileView &&
-          !_isKeyPadRaised &&
-          childHeight > _viewportConstraints.maxHeight &&
-          (totalImageHeight / zoomLevel).floor() <=
-              _viewportConstraints.maxHeight.floor()) {
-        childHeight = _viewportConstraints.maxHeight;
-      }
-      if (_isMobileView &&
-          childWidth > _viewportConstraints.maxWidth &&
-          totalImageWidth / zoomLevel <= _viewportConstraints.maxWidth) {
-        childWidth = _viewportConstraints.maxWidth;
-      }
-    }
-    return Size(childWidth, childHeight);
-  }
-
-  void _handlePdfPagePointerDown(PointerDownEvent details) {
-    _isPdfPageTapped = true;
-  }
-
-  void _handlePdfPagePointerMove(PointerMoveEvent details) {
-    if (details.kind == PointerDeviceKind.touch && kIsDesktop) {
-      setState(() {
-        _isScaleEnabled = true;
-      });
-    }
-  }
-
-  void _handlePdfPagePointerUp(PointerUpEvent details) {
-    if (details.kind == PointerDeviceKind.touch && kIsDesktop) {
-      setState(() {
-        _isScaleEnabled = false;
-      });
-    }
-  }
-
-  void _handlePointerSignal(PointerSignalEvent event) {
-    if (!isBookmarkViewOpen) {
-      _pdfScrollableStateKey.currentState?.receivedPointerSignal(event);
-    }
-  }
-
-  void _handlePointerDown(PointerDownEvent event) {
-    if (!_isPdfPageTapped) {
-      _pdfPagesKey[_pdfViewerController.pageNumber]
-          ?.currentState
-          ?.canvasRenderBox
-          ?.clearSelection();
-    }
-    _pdfPagesKey[_pdfViewerController.pageNumber]
-        ?.currentState
-        ?.focusNode
-        .requestFocus();
-  }
-
-  void _handlePointerMove(PointerMoveEvent event) {
-    if (widget.interactionMode == PdfInteractionMode.pan) {
-      _cursor = SystemMouseCursors.grabbing;
-    }
-    if (!_isScaleEnabled &&
-        event.kind == PointerDeviceKind.touch &&
-        (!kIsDesktop)) {
-      setState(() {
-        _isScaleEnabled = true;
-      });
-    }
-    _pdfPagesKey[_pdfViewerController.pageNumber]
-        ?.currentState
-        ?.canvasRenderBox
-        ?.scrollStarted();
-  }
-
-  void _handlePointerUp(PointerUpEvent details) {
-    _isPdfPageTapped = false;
-    if (widget.interactionMode == PdfInteractionMode.pan) {
-      _cursor = SystemMouseCursors.grab;
-    }
-    _pdfPagesKey[_pdfViewerController.pageNumber]
-        ?.currentState
-        ?.canvasRenderBox
-        ?.scrollEnded();
-  }
-
-  void _handleDoubleTap() {
-    _checkMount();
-    if (!kIsDesktop || _isMobileView) {
-      _pdfPagesKey[_pdfViewerController.pageNumber]
-          ?.currentState
-          ?.canvasRenderBox
-          ?.updateContextMenuPosition();
-    }
-  }
-
-  void _handleBookmarkViewChanged(bool hasBookmark) {
-    if (!kIsWeb || (kIsWeb && _isMobileView)) {
-      _checkMount();
-    }
-  }
-
-  /// Displays the built-in bookmark view.
-  ///
-  /// Using this method, the built-in bookmark view in the [SfPdfViewer] can be
-  /// displayed. The bookmark view can be closed either by tapping the close icon
-  /// or device's back button. ALso we can close the bookmark programmatically by
-  /// using Navigator.pop(context);
-  void openBookmarkView() {
-    _bookmarkKey.currentState?.open();
-  }
-
-  /// Gets the selected text lines in the [SfPdfViewer].
-  ///
-  /// This example demonstrates how to highlight the selected text in the [SfPdfViewer].
-  ///
-  /// ```dart
-  /// class MyAppState extends State<MyApp>{
-  ///   final GlobalKey<SfPdfViewerState> _pdfViewerKey = GlobalKey();
-  ///   final PdfViewerController _pdfViewerController = PdfViewerController();
-  ///   final String _pdfPath = 'assets/sample.pdf';
-  ///   Uint8List ?_memoryBytes;
-  ///
-  ///   @override
-  ///   Widget build(BuildContext context) {
-  ///     return Scaffold(
-  ///       appBar: AppBar(
-  ///         title: Text('Syncfusion Flutter PDF Viewer'),
-  ///         actions: <Widget>[
-  ///           IconButton(
-  ///             icon: Icon(
-  ///               Icons.check_box_outline_blank_outlined,
-  ///               color: Colors.white,
-  ///             ),
-  ///             onPressed: () async {
-  ///               final ByteData data = await rootBundle.load(_pdfPath);
-  ///               final PdfDocument ?document = PdfDocument(
-  ///                   inputBytes: data.buffer
-  ///                       .asUint8List(data.offsetInBytes, data.lengthInBytes));
-  ///               if (document != null) {
-  ///                 _pdfViewerKey.currentState!.getSelectedTextLines().forEach((pdfTextline) {
-  ///                   final PdfPage _page = document.pages[pdfTextline.pageNumber];
-  ///                   final PdfRectangleAnnotation rectangleAnnotation =
-  ///                   PdfRectangleAnnotation(pdfTextline.bounds,
-  ///                   'Rectangle Annotation',
-  ///                   author: 'Syncfusion',
-  ///                   color: PdfColor.fromCMYK(0, 0, 255, 0),
-  ///                   innerColor: PdfColor.fromCMYK(0, 0, 255, 0),
-  ///                   opacity: 0.5,);
-  ///                   _page.annotations.add(rectangleAnnotation);
-  ///                    _page.annotations.flattenAllAnnotations();
-  ///                 });
-  ///                 final List<int> bytes = document.save();
-  ///                 _memoryBytes = Uint8List.fromList(bytes);
-  ///          }},),
-  ///           IconButton(
-  ///             icon: Icon(
-  ///               Icons.file_upload,
-  ///               color: Colors.white,
-  ///             ),
-  ///             onPressed: () {
-  ///               _pdfViewerController.clearSelection();
-  ///               Navigator.push(
-  ///                 context,
-  ///                 MaterialPageRoute(
-  ///                     builder: (context) => SafeArea(
-  ///                       child: SfPdfViewer.memory(
-  ///                        _memoryBytes!,
-  ///                       ),
-  ///               )),);},),],),
-  ///       body: SfPdfViewer.asset(
-  ///         _pdfPath,
-  ///         key: _pdfViewerKey,
-  ///         controller: _pdfViewerController,
-  ///      ),);
-  ///    }
-  /// }
-  /// ```
-  List<PdfTextLine> getSelectedTextLines() {
-    final List<PdfTextLine>? selectedTextLines =
-        _pdfPagesKey[_pdfViewerController.pageNumber]
-            ?.currentState
-            ?.canvasRenderBox
-            ?.getSelectedTextLines();
-    return selectedTextLines ?? <PdfTextLine>[];
-  }
-
-  int _findStartOrEndPage(int pageIndex, bool isLastPage) {
-    double pageSize = 0.0;
-    for (int start = isLastPage
-            ? _pdfViewerController.pageCount
-            : _pdfViewerController.pageNumber;
-        isLastPage ? start >= 1 : start <= _pdfViewerController.pageCount;
-        isLastPage ? start-- : start++) {
-      pageSize += _scrollDirection == PdfScrollDirection.vertical
-          ? _pdfPages[start]!.pageSize.height
-          : _pdfPages[start]!.pageSize.width;
-      if ((!isLastPage && start == _pdfViewerController.pageCount) ||
-          (isLastPage && start == 1)) {
-        pageIndex = start;
-        break;
-      } else {
-        pageIndex = isLastPage ? start - 1 : start + 1;
-      }
-      final bool isPageIndexFound =
-          _scrollDirection == PdfScrollDirection.vertical
-              ? pageSize > _viewportConstraints.biggest.height
-              : pageSize > _viewportConstraints.biggest.width;
-      if (isPageIndexFound) {
-        break;
-      }
-    }
-    return pageIndex;
-  }
-
-  /// Get the rendered pages from plugin.
-  Future<Map<int, List<dynamic>>?>? _getImages() {
-    if (widget.pageLayoutMode == PdfPageLayoutMode.single) {
-      Future<Map<int, List<dynamic>>?>? renderedPages;
-      final int startPage = _pdfViewerController.pageNumber - 1 != 0
-          ? _pdfViewerController.pageNumber - 1
-          : _pdfViewerController.pageNumber;
-      final int endPage =
-          _pdfViewerController.pageNumber + 1 < _pdfViewerController.pageCount
-              ? _pdfViewerController.pageNumber + 1
-              : _pdfViewerController.pageCount;
-      final bool canRenderImage =
-          !(_singlePageViewKey.currentState?.isScrollHeadDragged ?? true);
-      renderedPages = _plugin
-          .getSpecificPages(
-              startPage,
-              endPage,
-              _pdfViewerController.zoomLevel,
-              _isZoomChanged || (_isPageChanged && !_isOrientationChanged),
-              _pdfViewerController.pageNumber,
-              canRenderImage && !_isOrientationChanged)
-          .then((Map<int, List<dynamic>>? value) {
-        _isZoomChanged = false;
-        return value;
-      });
-      if (_isOrientationChanged && canRenderImage) {
-        _isOrientationChanged = false;
-      }
-      if (!_renderedImages.contains(_pdfViewerController.pageNumber)) {
-        renderedPages.whenComplete(_checkMount);
-      }
-      return renderedPages;
-    } else {
-      int startPage = (kIsDesktop && _pdfViewerController.pageNumber != 1)
-          ? _pdfViewerController.pageNumber - 1
-          : _pdfViewerController.pageNumber;
-      int endPage = _pdfViewerController.pageNumber;
-      Future<Map<int, List<dynamic>>?>? renderedPages;
-      if (_pdfPages.isNotEmpty && !_pdfDimension.isEmpty) {
-        if (_pdfViewerController.pageCount == 1) {
-          endPage = _pdfViewerController.pageCount;
-        } else {
-          if (startPage == _pdfViewerController.pageCount) {
-            startPage = _findStartOrEndPage(startPage, true);
-            endPage = _pdfViewerController.pageCount;
-          } else {
-            endPage = _findStartOrEndPage(endPage, false);
-            if (kIsDesktop && endPage + 1 <= _pdfViewerController.pageCount) {
-              endPage = endPage + 1;
-            }
-          }
-        }
-      }
-      _startPageIndex = startPage;
-      _endPageIndex = endPage;
-      if (_pdfViewerController.zoomLevel >= 2) {
-        startPage = _endPage = _pdfViewerController.pageNumber;
-      }
-      bool canRenderImage = !(_pdfScrollableStateKey.currentState
-                  ?.scrollHeadStateKey.currentState?.isScrollHeadDragged ??
-              true) &&
-          !(widget.scrollDirection == PdfScrollDirection.vertical
-              ? _pdfScrollableStateKey.currentState?.scrollHeadStateKey
-                      .currentState?.isScrolled ??
-                  false
-              : (_pdfScrollableStateKey.currentState?.isScrolled ?? false));
-      if (_pdfScrollableStateKey.currentState?.isZoomChanged ?? false)
-        canRenderImage = true;
-      renderedPages = _plugin
-          .getSpecificPages(
-              startPage,
-              endPage,
-              _pdfViewerController.zoomLevel,
-              _isZoomChanged || (_isPageChanged && !_isOrientationChanged),
-              _pdfViewerController.pageNumber,
-              (canRenderImage || !_isDocumentLoadInitiated) &&
-                  !_isOrientationChanged)
-          .then((Map<int, List<dynamic>>? value) {
-        if ((_pdfPages.isNotEmpty && !_pdfDimension.isEmpty) ||
-            _isZoomChanged) {
-          for (int i = startPage; i <= endPage; i++) {
-            if (!_renderedImages.contains(i) || _isZoomChanged) {
-              _isZoomChanged = false;
-              _checkMount();
-              break;
-            }
-          }
-        }
-        return value;
-      });
-      if (_isOrientationChanged &&
-          widget.scrollDirection == PdfScrollDirection.horizontal &&
-          _deviceOrientation == MediaQuery.of(context).orientation) {
-        _isOrientationChanged = false;
-      }
-      if (_isOrientationChanged &&
-          (!canRenderImage ||
-              _deviceOrientation == MediaQuery.of(context).orientation) &&
-          widget.scrollDirection == PdfScrollDirection.vertical) {
-        _isOrientationChanged = false;
-      }
-      if ((_startPage != startPage && _endPage != endPage) ||
-          (_bufferCount > 0 && _bufferCount <= (endPage - startPage) + 1)) {
-        renderedPages.whenComplete(_checkMount);
-        _startPage = startPage;
-        _endPage = endPage;
-        _bufferCount++;
-      } else {
-        _bufferCount = 0;
-      }
-      if (canRenderImage && (_isOrientationChanged || _isZoomChanged)) {
-        renderedPages.whenComplete(() {
-          _checkMount();
-        });
-      }
-      return renderedPages;
-    }
-  }
-
-  // Checks whether the current Widget is mounted and then relayout the Widget.
-  void _checkMount() {
-    if (super.mounted) {
-      setState(() {});
-    }
-  }
-
-  /// Triggers the page changed callback when current page number is changed
-  void _pageChanged() {
-    if (_pdfViewerController.pageNumber != _previousPageNumber) {
-      if (widget.onPageChanged != null) {
-        /// Triggering the page changed callback and pass the page changed details
-        widget.onPageChanged!(PdfPageChangedDetails(
-          _pdfViewerController.pageNumber,
-          _previousPageNumber,
-          _pdfViewerController.pageNumber == 1,
-          _pdfViewerController.pageNumber == _pdfViewerController.pageCount,
-        ));
-      }
-      _previousPageNumber = _pdfViewerController.pageNumber;
-      _isPageChanged = true;
-    }
-  }
-
-  void _updateSearchInstance({bool isNext = true}) {
-    if (_textCollection != null &&
-        _pdfViewerController._pdfTextSearchResult.hasResult &&
-        _pdfViewerController.pageNumber !=
-            (_textCollection![_pdfViewerController
-                            ._pdfTextSearchResult.currentInstanceIndex -
-                        1]
-                    .pageIndex +
-                1)) {
-      _pdfViewerController._pdfTextSearchResult._currentOccurrenceIndex =
-          _getInstanceInPage(_pdfViewerController.pageNumber,
-              lookForFirst: isNext);
-    }
-  }
-
-  /// Whenever orientation is changed, PDF page is changed based on viewport
-  /// dimension so offset must be restored to avoid reading continuity loss.
-  void _updateOffsetOnOrientationChange(
-      Offset initialOffset, int pageIndex, double totalHeight) {
-    if (_viewportWidth != _viewportConstraints.maxWidth &&
-        _deviceOrientation != MediaQuery.of(context).orientation) {
-      WidgetsBinding.instance.addPostFrameCallback((Duration timeStamp) {
-        _checkMount();
-      });
-      if (pageIndex == 1 &&
-          !_viewportConstraints.biggest.isEmpty &&
-          _pdfScrollableStateKey.currentState != null) {
-        _offsetBeforeOrientationChange = Offset(
-            _pdfScrollableStateKey.currentState!.currentOffset.dx /
-                _pdfDimension.width,
-            _pdfScrollableStateKey.currentState!.currentOffset.dy /
-                _pdfDimension.height);
-        if (_pdfViewerController.pageCount == 1 &&
-            _pdfScrollableStateKey.currentState != null) {
-          if (_viewportWidth != 0) {
-            final double targetOffset = initialOffset.dy * totalHeight;
-            WidgetsBinding.instance.addPostFrameCallback((Duration timeStamp) {
-              _pdfPagesKey[_pdfViewerController.pageNumber]
-                  ?.currentState
-                  ?.canvasRenderBox
-                  ?.updateContextMenuPosition();
-              _pdfScrollableStateKey.currentState?.forcePixels(Offset(
-                  initialOffset.dx * _viewportConstraints.biggest.width,
-                  targetOffset));
-            });
-          }
-          _viewportWidth = _viewportConstraints.maxWidth;
-
-          /// Updates the orientation of device.
-          _deviceOrientation = MediaQuery.of(context).orientation;
-        }
-      } else if (pageIndex == _pdfViewerController.pageCount) {
-        if (_viewportWidth != 0) {
-          double targetOffset;
-          if (_scrollDirection == PdfScrollDirection.vertical &&
-              widget.pageLayoutMode != PdfPageLayoutMode.single) {
-            targetOffset = initialOffset.dy * totalHeight;
-          } else {
-            targetOffset = initialOffset.dx * totalHeight;
-          }
-          WidgetsBinding.instance.addPostFrameCallback((Duration timeStamp) {
-            _pdfPagesKey[_pdfViewerController.pageNumber]
-                ?.currentState
-                ?.canvasRenderBox
-                ?.updateContextMenuPosition();
-            if (_scrollDirection == PdfScrollDirection.vertical &&
-                widget.pageLayoutMode != PdfPageLayoutMode.single) {
-              _pdfScrollableStateKey.currentState?.forcePixels(Offset(
-                  initialOffset.dx * _viewportConstraints.biggest.width,
-                  targetOffset));
-            } else {
-              _pdfScrollableStateKey.currentState?.forcePixels(Offset(
-                  targetOffset,
-                  initialOffset.dy *
-                      _pdfPages[_pdfViewerController.pageNumber]!
-                          .pageSize
-                          .height));
-            }
-          });
-        }
-        _viewportWidth = _viewportConstraints.maxWidth;
-
-        /// Updates the orientation of device.
-        _deviceOrientation = MediaQuery.of(context).orientation;
-      }
-    }
-  }
-
-  void _updateOffsetOnLayoutChange(
-      double zoomLevel, Offset scrollOffset, PdfPageLayoutMode oldLayoutMode) {
-    if (oldLayoutMode != widget.pageLayoutMode &&
-        oldLayoutMode == PdfPageLayoutMode.single) {
-      _previousSinglePage = _pdfViewerController.pageNumber;
-      final double greyArea =
-          (_singlePageViewKey.currentState?.greyAreaSize ?? 0) / 2;
-      double heightPercentage = 1.0;
-      if (kIsDesktop && !_isMobileView) {
-        heightPercentage =
-            _document!.pages[_pdfViewerController.pageNumber - 1].size.height /
-                _pdfPages[_pdfViewerController.pageNumber]!.pageSize.height;
-      }
-      Offset singleOffset =
-          _singlePageViewKey.currentState?.currentOffset ?? Offset.zero;
-      singleOffset = Offset(singleOffset.dx * heightPercentage,
-          (singleOffset.dy - greyArea) * heightPercentage);
-      _layoutChangeOffset = singleOffset;
-    } else {
-      double xPosition = scrollOffset.dx;
-      double yPosition = scrollOffset.dy;
-      if (_pdfViewerController.pageNumber > 1 &&
-          widget.scrollDirection == PdfScrollDirection.vertical) {
-        yPosition = scrollOffset.dy -
-            _pdfPages[_pdfViewerController.pageNumber]!.pageOffset;
-      }
-      if (_pdfViewerController.pageNumber > 1 &&
-          widget.scrollDirection == PdfScrollDirection.horizontal) {
-        xPosition = scrollOffset.dx -
-            _pdfPages[_pdfViewerController.pageNumber]!.pageOffset;
-      }
-      Future<dynamic>.delayed(Duration.zero, () async {
-        if (widget.pageLayoutMode == PdfPageLayoutMode.single) {
-          _pdfViewerController.zoomLevel = 1.0;
-        }
-        _pdfViewerController.zoomLevel = zoomLevel;
-        double heightPercentage = 1.0;
-        if (kIsDesktop && !_isMobileView) {
-          heightPercentage = _document!
-                  .pages[_pdfViewerController.pageNumber - 1].size.height /
-              _pdfPages[_pdfViewerController.pageNumber]!.pageSize.height;
-        }
-        if (widget.pageLayoutMode == PdfPageLayoutMode.single &&
-            _singlePageViewKey.currentState != null) {
-          final double greyAreaHeight =
-              _singlePageViewKey.currentState!.greyAreaSize / 2;
-          if (_viewportConstraints.maxHeight >
-              _pdfPages[_pdfViewerController.pageNumber]!.pageSize.height *
-                  _pdfViewerController.zoomLevel) {
-            _singlePageViewKey.currentState!.jumpOnZoomedDocument(
-                _pdfViewerController.pageNumber,
-                Offset(xPosition / heightPercentage,
-                    yPosition / heightPercentage));
-          } else {
-            _singlePageViewKey.currentState!.jumpOnZoomedDocument(
-                _pdfViewerController.pageNumber,
-                Offset(xPosition / heightPercentage,
-                    (yPosition + greyAreaHeight) / heightPercentage));
-          }
-        }
-      });
-    }
-  }
-
-  /// Whenever scroll direction is changed, PDF page is changed based on viewport
-  /// dimension so offset must be restored to avoid reading continuity loss.
-  void _updateScrollDirectionChange(
-      Offset initialOffset, int pageIndex, double totalHeight) {
-    if (_scrollDirection != _tempScrollDirection ||
-        _pageLayoutMode != widget.pageLayoutMode) {
-      WidgetsBinding.instance.addPostFrameCallback((Duration timeStamp) {
-        _checkMount();
-      });
-      if (pageIndex == 1 &&
-          !_viewportConstraints.biggest.isEmpty &&
-          _pdfScrollableStateKey.currentState != null) {
-        _offsetBeforeOrientationChange = Offset(
-            _pdfScrollableStateKey.currentState!.currentOffset.dx /
-                _pdfDimension.width,
-            _pdfScrollableStateKey.currentState!.currentOffset.dy /
-                _pdfDimension.height);
-      } else if (pageIndex == _pdfViewerController.pageCount &&
-          _pdfScrollableStateKey.currentState != null) {
-        if (_viewportWidth != 0) {
-          WidgetsBinding.instance
-              .addPostFrameCallback((Duration timeStamp) async {
-            _pdfPagesKey[_pdfViewerController.pageNumber]
-                ?.currentState
-                ?.canvasRenderBox
-                ?.updateContextMenuPosition();
-            if (_pdfViewerController.zoomLevel <= 1) {
-              if (_scrollDirection == PdfScrollDirection.vertical &&
-                  widget.pageLayoutMode != PdfPageLayoutMode.single) {
-                final dynamic pageOffset =
-                    _pdfPages[_pdfViewerController.pageNumber]!.pageOffset;
-                _scrollDirectionSwitchOffset = Offset(0, pageOffset);
-              } else {
-                final dynamic pageOffset =
-                    _pdfPages[_pdfViewerController.pageNumber]!.pageOffset;
-                _scrollDirectionSwitchOffset = Offset(pageOffset, 0);
-              }
-            } else if (_pdfScrollableStateKey.currentState != null) {
-              if (_scrollDirection == PdfScrollDirection.vertical &&
-                  widget.pageLayoutMode != PdfPageLayoutMode.single) {
-                final dynamic pageOffset =
-                    _pdfPages[_pdfViewerController.pageNumber]!.pageOffset;
-                final dynamic calculatedOffsetY = pageOffset +
-                    (initialOffset.dy *
-                        _pdfPages[_pdfViewerController.pageNumber]!
-                            .pageSize
-                            .height);
-                final dynamic calculatedOffsetX =
-                    (_pdfScrollableStateKey.currentState!.currentOffset.dx -
-                            _pageOffsetBeforeScrollDirectionChange) *
-                        (_pdfPages[_pdfViewerController.pageNumber]!
-                                .pageSize
-                                .width /
-                            _pageSizeBeforeScrollDirectionChange.width);
-
-                _scrollDirectionSwitchOffset =
-                    Offset(calculatedOffsetX, calculatedOffsetY);
-              } else {
-                final dynamic pageOffset =
-                    _pdfPages[_pdfViewerController.pageNumber]!.pageOffset;
-                final dynamic calculatedOffsetX = pageOffset +
-                    (initialOffset.dx *
-                        _pdfPages[_pdfViewerController.pageNumber]!
-                            .pageSize
-                            .width);
-                final dynamic calculatedOffsetY =
-                    (_pdfScrollableStateKey.currentState!.currentOffset.dy -
-                            _pageOffsetBeforeScrollDirectionChange) /
-                        (_pageSizeBeforeScrollDirectionChange.height /
-                            _pdfPages[_pdfViewerController.pageNumber]!
-                                .pageSize
-                                .height);
-
-                _scrollDirectionSwitchOffset =
-                    Offset(calculatedOffsetX, calculatedOffsetY);
-              }
-            }
-            _isScrollDirectionChange =
-                true && _layoutChangeOffset == Offset.zero;
-          });
-        }
-        _tempScrollDirection = _scrollDirection;
-        _pageLayoutMode = widget.pageLayoutMode;
-      }
-    } else if (widget.pageLayoutMode == PdfPageLayoutMode.continuous ||
-        widget.pageLayoutMode != PdfPageLayoutMode.single) {
-      _pageOffsetBeforeScrollDirectionChange =
-          _pdfPages[_pdfViewerController.pageNumber]!.pageOffset;
-      _pageSizeBeforeScrollDirectionChange =
-          _pdfPages[_pdfViewerController.pageNumber]!.pageSize;
-    }
-  }
-
-  /// Calculates a size of PDF page image within the given constraints.
-  Size _calculateSize(BoxConstraints constraints, double originalWidth,
-      double originalHeight, double newWidth, double newHeight) {
-    if (_viewportConstraints.maxWidth > newHeight &&
-        !kIsDesktop &&
-        _scrollDirection == PdfScrollDirection.horizontal &&
-        widget.pageLayoutMode != PdfPageLayoutMode.single) {
-      constraints = BoxConstraints.tightFor(
-        height: _viewportHeightInLandscape ?? newHeight,
-      ).enforce(constraints);
-    } else {
-      if (widget.pageLayoutMode == PdfPageLayoutMode.single &&
-          (!_isMobileView || _viewportConstraints.maxWidth > newHeight)) {
-        constraints = BoxConstraints.tightFor(
-          height: newHeight,
-        ).enforce(constraints);
-      } else {
-        constraints = BoxConstraints.tightFor(
-          width: newWidth,
-        ).enforce(constraints);
-      }
-    }
-    // Maintained the aspect ratio while image is resized
-    // based on original page's width and height.
-    Size newSize = constraints.constrainSizeAndAttemptToPreserveAspectRatio(
-        Size(originalWidth, originalHeight));
-    if ((widget.pageLayoutMode == PdfPageLayoutMode.single ||
-            widget.scrollDirection == PdfScrollDirection.horizontal &&
-                Orientation.portrait == MediaQuery.of(context).orientation) &&
-        newSize.height > newHeight) {
-      BoxConstraints newConstraints = BoxConstraints(
-          maxWidth: _viewportConstraints.maxWidth, maxHeight: newHeight);
-      newConstraints = BoxConstraints.tightFor(
-        height: newHeight,
-      ).enforce(newConstraints);
-      newSize = newConstraints.constrainSizeAndAttemptToPreserveAspectRatio(
-          Size(originalWidth, originalHeight));
-    }
-
-    return newSize;
-  }
-
-  /// Updates current page number when scrolling occurs.
-  void _updateCurrentPageNumber({double currentOffset = 0}) {
-    if (currentOffset > 0) {
-      _pdfViewerController._pageNumber =
-          _pdfScrollableStateKey.currentState?.getPageNumber(currentOffset) ??
-              0;
-    } else {
-      _pdfViewerController.pageCount > 0
-          ? _pdfViewerController._pageNumber = 1
-          : _pdfViewerController._pageNumber = 0;
-    }
-    _pageChanged();
-    _checkMount();
-  }
-
-  /// Triggers when text selection dragging started.
-  void _handleTextSelectionDragStarted() {
-    setState(() {
-      _panEnabled = false;
-    });
-  }
-
-  /// Triggers when text selection dragging ended.
-  void _handleTextSelectionDragEnded() {
-    setState(() {
-      _panEnabled = true;
-    });
-  }
-
-  /// Jump to the desired page.
-  void _jumpToPage(int pageNumber) {
-    if (widget.pageLayoutMode == PdfPageLayoutMode.single) {
-      if (_pageController.hasClients) {
-        _pageController.jumpToPage(pageNumber - 1);
-      }
-    } else if (_scrollDirection == PdfScrollDirection.horizontal) {
-      _pdfScrollableStateKey.currentState
-          ?.jumpTo(xOffset: _pdfPages[pageNumber]!.pageOffset);
-    } else {
-      _pdfScrollableStateKey.currentState
-          ?.jumpTo(yOffset: _pdfPages[pageNumber]!.pageOffset);
-    }
-  }
-
-  /// Jump to the bookmark location.
-  void _jumpToBookmark(PdfBookmark? bookmark) {
-    if (bookmark != null && _document != null) {
-      _clearSelection();
-      double heightPercentage;
-      double widthPercentage;
-      Offset bookmarkOffset;
-      PdfPage pdfPage;
-      if (bookmark.namedDestination != null) {
-        pdfPage = bookmark.namedDestination!.destination!.page;
-      } else {
-        pdfPage = bookmark.destination!.page;
-      }
-      final int index = _document!.pages.indexOf(pdfPage) + 1;
-      final Size revealedOffset = _pdfPages[index]!.pageSize;
-      double yOffset = _pdfPages[index]!.pageOffset;
-      final bool isRotatedTo90or270 =
-          pdfPage.rotation == PdfPageRotateAngle.rotateAngle90 ||
-              pdfPage.rotation == PdfPageRotateAngle.rotateAngle270;
-      if (bookmark.namedDestination != null) {
-        heightPercentage = bookmark
-                .namedDestination!.destination!.page.size.height /
-            (isRotatedTo90or270 ? revealedOffset.width : revealedOffset.height);
-        widthPercentage = bookmark
-                .namedDestination!.destination!.page.size.width /
-            (isRotatedTo90or270 ? revealedOffset.height : revealedOffset.width);
-        bookmarkOffset = bookmark.namedDestination!.destination!.location;
-      } else {
-        heightPercentage = bookmark.destination!.page.size.height /
-            (isRotatedTo90or270 ? revealedOffset.width : revealedOffset.height);
-        widthPercentage = bookmark.destination!.page.size.width /
-            (isRotatedTo90or270 ? revealedOffset.height : revealedOffset.width);
-        bookmarkOffset = bookmark.destination!.location;
-      }
-      if (_pdfPagesKey[_pdfViewerController.pageNumber]!.currentState != null &&
-          _pdfPagesKey[_pdfViewerController.pageNumber]!
-                  .currentState!
-                  .canvasRenderBox !=
-              null) {
-        bookmarkOffset = _pdfPagesKey[_pdfViewerController.pageNumber]!
-            .currentState!
-            .canvasRenderBox!
-            .getRotatedOffset(bookmarkOffset, index - 1, pdfPage.rotation);
-      }
-      if (kIsDesktop &&
-          !_isMobileView &&
-          widget.pageLayoutMode == PdfPageLayoutMode.continuous) {
-        heightPercentage = 1.0;
-      }
-      yOffset = yOffset + (bookmarkOffset.dy / heightPercentage);
-      double xOffset = bookmarkOffset.dx / widthPercentage;
-      if (_scrollDirection == PdfScrollDirection.horizontal) {
-        if (_pdfViewerController.zoomLevel == 1) {
-          xOffset = _pdfPages[index]!.pageOffset;
-          yOffset = bookmarkOffset.dy / heightPercentage;
-        } else {
-          xOffset = _pdfPages[index]!.pageOffset +
-              bookmarkOffset.dx / widthPercentage;
-          yOffset = bookmarkOffset.dy / heightPercentage;
-        }
-      }
-      if (yOffset > _maxScrollExtent) {
-        yOffset = _maxScrollExtent;
-      }
-      if (widget.pageLayoutMode == PdfPageLayoutMode.single) {
-        xOffset = bookmarkOffset.dx / widthPercentage;
-        yOffset = bookmarkOffset.dy / heightPercentage;
-        _singlePageViewKey.currentState!
-            .jumpOnZoomedDocument(index, Offset(xOffset, yOffset));
-      } else {
-        _pdfScrollableStateKey.currentState
-            ?.jumpTo(xOffset: xOffset, yOffset: yOffset);
-      }
-    }
-  }
-
-  /// clears the text selection.
-  bool _clearSelection() {
-    return _pdfPagesKey[_pdfViewerController.pageNumber]
-            ?.currentState
-            ?.canvasRenderBox
-            ?.clearSelection() ??
-        false;
-  }
-
-  int _getPageIndex(double offset) {
-    int pageIndex = 1;
-    for (int index = 1; index <= _pdfViewerController.pageCount; index++) {
-      final double pageStartOffset = _pdfPages[index]!.pageOffset;
-      final double pageEndOffset =
-          _pdfPages[index]!.pageOffset + _pdfPages[index]!.pageSize.width;
-      if (offset >= pageStartOffset && offset < pageEndOffset) {
-        pageIndex = index;
-      }
-    }
-    return pageIndex;
-  }
-
-  /// Call the method according to property name.
-  void _handleControllerValueChange({String? property}) {
-    if (property == 'jumpToBookmark') {
-      if (_pdfPages.isNotEmpty) {
-        _jumpToBookmark(_pdfViewerController._pdfBookmark);
-      }
-    } else if (property == 'zoomLevel') {
-      if (_pdfViewerController.zoomLevel > widget.maxZoomLevel) {
-        _pdfViewerController.zoomLevel = widget.maxZoomLevel;
-      } else if (_pdfViewerController.zoomLevel < _minScale) {
-        _pdfViewerController.zoomLevel = _minScale;
-      }
-      if (widget.pageLayoutMode == PdfPageLayoutMode.continuous) {
-        if (_pdfScrollableStateKey.currentState != null) {
-          _pdfViewerController._zoomLevel = _pdfScrollableStateKey.currentState!
-              .scaleTo(_pdfViewerController.zoomLevel);
-          final double previousScale =
-              _pdfScrollableStateKey.currentState!.previousZoomLevel;
-          final double oldZoomLevel = previousScale;
-          final double newZoomLevel = _pdfViewerController._zoomLevel;
-          if (newZoomLevel != _previousTiledZoomLevel &&
-              (newZoomLevel - _previousTiledZoomLevel).abs() >= 0.25) {
-            setState(() {
-              _isZoomChanged = true;
-              _previousTiledZoomLevel = newZoomLevel;
-            });
-          }
-          if (widget.onZoomLevelChanged != null &&
-              previousScale != _pdfViewerController._zoomLevel) {
-            if (newZoomLevel != oldZoomLevel) {
-              widget.onZoomLevelChanged!(
-                  PdfZoomDetails(newZoomLevel, oldZoomLevel));
-            }
-          }
-          PageStorage.of(context).writeState(
-              context, _pdfViewerController.zoomLevel,
-              identifier: 'zoomLevel_${widget.key}');
-        }
-      } else {
-        if (_singlePageViewKey.currentState != null) {
-          _pdfViewerController._zoomLevel = _singlePageViewKey.currentState!
-              .scaleTo(_pdfViewerController.zoomLevel);
-          if (!_singlePageViewKey.currentState!.isJumpOnZoomedDocument) {
-            final double previousScale =
-                _singlePageViewKey.currentState!.previousZoomLevel;
-            final double oldZoomLevel = previousScale;
-            final double newZoomLevel = _pdfViewerController._zoomLevel;
-            if (newZoomLevel != _previousTiledZoomLevel &&
-                (newZoomLevel - _previousTiledZoomLevel).abs() >= 0.25) {
-              setState(() {
-                _isZoomChanged = true;
-                _previousTiledZoomLevel = newZoomLevel;
-              });
-            }
-            if (widget.onZoomLevelChanged != null &&
-                previousScale != _pdfViewerController._zoomLevel) {
-              if (newZoomLevel != oldZoomLevel) {
-                widget.onZoomLevelChanged!(
-                    PdfZoomDetails(newZoomLevel, oldZoomLevel));
-              }
-            }
-          }
-          PageStorage.of(context).writeState(
-              context, _pdfViewerController.zoomLevel,
-              identifier: 'zoomLevel_${widget.key}');
-        }
-      }
-    } else if (property == 'clearTextSelection') {
-      _pdfViewerController._clearTextSelection = _clearSelection();
-    } else if (property == 'jumpTo') {
-      _clearSelection();
-      if (widget.pageLayoutMode == PdfPageLayoutMode.single) {
-        if (_previousHorizontalOffset !=
-                _pdfViewerController._horizontalOffset &&
-            _pageController.hasClients) {
-          _jumpToPage(_getPageIndex(_pdfViewerController._horizontalOffset));
-          _previousHorizontalOffset = _pdfViewerController._horizontalOffset;
-        }
-        if (_singlePageViewKey.currentState != null) {
-          _singlePageViewKey.currentState!
-              .jumpTo(yOffset: _pdfViewerController._verticalOffset);
-        }
-      } else if (!_pdfDimension.isEmpty) {
-        _pdfScrollableStateKey.currentState?.jumpTo(
-            xOffset: _pdfViewerController._horizontalOffset,
-            yOffset: _pdfViewerController._verticalOffset);
-      }
-    } else if (property == 'pageNavigate' &&
-        _pdfViewerController._pageNavigator != null) {
-      _clearSelection();
-      switch (_pdfViewerController._pageNavigator!.option) {
-        case Navigation.jumpToPage:
-          if (_pdfViewerController._pageNavigator!.index! > 0 &&
-              _pdfViewerController._pageNavigator!.index! <=
-                  _pdfViewerController.pageCount) {
-            _jumpToPage(_pdfViewerController._pageNavigator!.index!);
-          }
-          break;
-        case Navigation.firstPage:
-          _jumpToPage(1);
-          break;
-        case Navigation.lastPage:
-          if (_pdfViewerController.pageNumber !=
-              _pdfViewerController.pageCount) {
-            _jumpToPage(_pdfViewerController.pageCount);
-          }
-          break;
-        case Navigation.previousPage:
-          if (_pdfViewerController.pageNumber > 1) {
-            _jumpToPage(_pdfViewerController.pageNumber - 1);
-          }
-          break;
-        case Navigation.nextPage:
-          if (_pdfViewerController.pageNumber !=
-              _pdfViewerController.pageCount) {
-            _jumpToPage(_pdfViewerController.pageNumber + 1);
-          }
-          break;
-      }
-    } else if (property == 'searchText') {
-      _isSearchStarted = true;
-      _matchedTextPageIndices.clear();
-      _pdfViewerController._pdfTextSearchResult
-          ._removeListener(_handleTextSearch);
-      if (kIsWeb) {
-        _textCollection = _pdfTextExtractor?.findText(
-          <String>[_pdfViewerController._searchText],
-          searchOption: _pdfViewerController._textSearchOption,
-        );
-        if (_textCollection!.isEmpty) {
-          _pdfViewerController._pdfTextSearchResult._currentOccurrenceIndex = 0;
-          _pdfViewerController._pdfTextSearchResult._totalSearchTextCount = 0;
-          _pdfViewerController._pdfTextSearchResult._updateResult(false);
-        } else {
-          _pdfViewerController._pdfTextSearchResult._currentOccurrenceIndex =
-              _getInstanceInPage(_pdfViewerController.pageNumber);
-          if (_pdfPages.isNotEmpty) {
-            _jumpToSearchInstance();
-          }
-          _pdfViewerController._pdfTextSearchResult._totalSearchTextCount =
-              _textCollection!.length;
-          _pdfViewerController._pdfTextSearchResult._updateResult(true);
-        }
-        _pdfViewerController._pdfTextSearchResult
-            ._addListener(_handleTextSearch);
-        setState(() {});
-      } else {
-        if (_isTextExtractionCompleted) {
-          final String searchText =
-              _pdfViewerController._searchText.toLowerCase();
-          _extractedTextCollection.forEach((int key, String value) {
-            if (value.contains(searchText)) {
-              _matchedTextPageIndices.add(key);
-            }
-          });
-          _performTextSearch();
-        }
-      }
-    }
-  }
-
-  /// Perform text search for mobile, windows and macOS platforms.
-  Future<void> _performTextSearch() async {
-    _pdfViewerController._pdfTextSearchResult._addListener(_handleTextSearch);
-    setState(() {});
-    _pdfViewerController._pdfTextSearchResult.clear();
-    final ReceivePort receivePort = ReceivePort();
-    receivePort.listen((dynamic message) {
-      if (message is SendPort) {
-        message.send(<dynamic>[
-          receivePort.sendPort,
-          _pdfTextExtractor,
-          _pdfViewerController._searchText,
-          _pdfViewerController._textSearchOption,
-          _matchedTextPageIndices,
-        ]);
-      } else if (message is List<MatchedItem>) {
-        _textCollection!.addAll(message);
-        if (_textCollection!.isNotEmpty &&
-            _pdfViewerController._pdfTextSearchResult.totalInstanceCount == 0) {
-          _pdfViewerController._pdfTextSearchResult._updateResult(true);
-          _pdfViewerController._pdfTextSearchResult._currentOccurrenceIndex = 1;
-          _isPageChanged = false;
-          if (_pdfPages.isNotEmpty) {
-            _jumpToSearchInstance();
-          }
-          _pdfViewerController._pdfTextSearchResult._totalSearchTextCount =
-              _textCollection!.length;
-        }
-        if (_textCollection!.isNotEmpty) {
-          _pdfViewerController._pdfTextSearchResult._totalSearchTextCount =
-              _textCollection!.length;
-        }
-      } else if (message is String) {
-        if (_textCollection!.isEmpty) {
-          _pdfViewerController._pdfTextSearchResult._currentOccurrenceIndex = 0;
-          _pdfViewerController._pdfTextSearchResult._totalSearchTextCount = 0;
-          _pdfViewerController._pdfTextSearchResult._updateResult(false);
-        }
-        _pdfViewerController._pdfTextSearchResult
-            ._updateSearchCompletedStatus(true);
-      }
-    });
-    _textSearchIsolate =
-        await Isolate.spawn(_findTextAsync, receivePort.sendPort);
-  }
-
-  /// Text search is run in separate thread
-  static Future<void> _findTextAsync(SendPort sendPort) async {
-    final ReceivePort receivePort = ReceivePort();
-    sendPort.send(receivePort.sendPort);
-    // ignore: always_specify_types
-    final searchDetails = await receivePort.first;
-    final SendPort replyPort = searchDetails[0];
-    for (int i = 0; i < searchDetails[4].length; i++) {
-      final List<MatchedItem> result = searchDetails[1].findText(<String>[
-        searchDetails[2],
-      ], startPageIndex: searchDetails[4][i], searchOption: searchDetails[3]);
-      replyPort.send(result);
-    }
-    replyPort.send('SearchCompleted');
-  }
-
-  /// Terminates the text search isolate.
-  void _killTextSearchIsolate() {
-    if (_textSearchIsolate != null) {
-      _textSearchIsolate?.kill(priority: Isolate.immediate);
-    }
-  }
-
-  int _getInstanceInPage(int pageNumber, {bool lookForFirst = true}) {
-    int? instance = 0;
-    if (lookForFirst) {
-      instance = _jumpToNextInstance(pageNumber) ??
-          _jumpToPreviousInstance(pageNumber);
-    } else {
-      instance = _jumpToPreviousInstance(pageNumber) ??
-          _jumpToNextInstance(pageNumber);
-    }
-    return instance ?? 1;
-  }
-
-  int? _jumpToNextInstance(int pageNumber) {
-    for (int i = 0; i < _textCollection!.length; i++) {
-      if (_textCollection![i].pageIndex + 1 >= pageNumber) {
-        return i + 1;
-      }
-    }
-    return null;
-  }
-
-  int? _jumpToPreviousInstance(int pageNumber) {
-    for (int i = _textCollection!.length - 1; i > 0; i--) {
-      if (_textCollection![i].pageIndex + 1 <= pageNumber) {
-        return i + 1;
-      }
-    }
-    return null;
-  }
-
-  void _jumpToSearchInstance({bool isNext = true}) {
-    if (_isPageChanged) {
-      _updateSearchInstance(isNext: isNext);
-      _isPageChanged = false;
-    }
-    const int searchInstanceTopMargin = 20;
-    final int currentInstancePageIndex = _textCollection![
-                _pdfViewerController._pdfTextSearchResult.currentInstanceIndex -
-                    1]
-            .pageIndex +
-        1;
-    Offset topOffset = Offset.zero;
-
-    if (_pdfPagesKey[_pdfViewerController.pageNumber]
-            ?.currentState
-            ?.canvasRenderBox !=
-        null) {
-      topOffset = _pdfPagesKey[_pdfViewerController.pageNumber]!
-          .currentState!
-          .canvasRenderBox!
-          .getRotatedTextBounds(
-              _textCollection![_pdfViewerController
-                          ._pdfTextSearchResult.currentInstanceIndex -
-                      1]
-                  .bounds,
-              currentInstancePageIndex - 1,
-              _document!.pages[currentInstancePageIndex - 1].rotation)
-          .topLeft;
-    }
-    final double heightPercentage = (kIsDesktop &&
-            !_isMobileView &&
-            !_isOverflowed &&
-            widget.pageLayoutMode == PdfPageLayoutMode.continuous)
-        ? 1
-        : _document!.pages[currentInstancePageIndex - 1].size.height /
-            _pdfPages[currentInstancePageIndex]!.pageSize.height;
-
-    final double widthPercentage = (kIsDesktop &&
-            !_isMobileView &&
-            !_isOverflowed &&
-            widget.pageLayoutMode == PdfPageLayoutMode.continuous)
-        ? 1
-        : _document!.pages[currentInstancePageIndex - 1].size.width /
-            _pdfPages[currentInstancePageIndex]!.pageSize.width;
-
-    double searchOffsetX = topOffset.dx / widthPercentage;
-
-    double searchOffsetY = (_pdfPages[currentInstancePageIndex]!.pageOffset +
-            (topOffset.dy / heightPercentage)) -
-        searchInstanceTopMargin;
-
-    if (_scrollDirection == PdfScrollDirection.horizontal) {
-      searchOffsetX = _pdfPages[currentInstancePageIndex]!.pageOffset +
-          topOffset.dx / widthPercentage;
-      searchOffsetY =
-          (topOffset.dy / heightPercentage) - searchInstanceTopMargin;
-    }
-    final Offset offset =
-        _pdfScrollableStateKey.currentState?.currentOffset ?? Offset.zero;
-    final Rect viewport = Rect.fromLTWH(
-        offset.dx,
-        offset.dy - searchInstanceTopMargin,
-        _viewportConstraints.biggest.width / _pdfViewerController.zoomLevel,
-        _viewportConstraints.biggest.height / _pdfViewerController.zoomLevel);
-    final Offset singleLayoutOffset =
-        _singlePageViewKey.currentState?.currentOffset ?? Offset.zero;
-    final Rect singleLayoutViewport = Rect.fromLTWH(
-        singleLayoutOffset.dx,
-        singleLayoutOffset.dy,
-        _viewportConstraints.biggest.width / _pdfViewerController.zoomLevel,
-        _viewportConstraints.biggest.height / _pdfViewerController.zoomLevel);
-    if (widget.pageLayoutMode == PdfPageLayoutMode.single) {
-      if (!singleLayoutViewport.contains(Offset(
-              topOffset.dx / widthPercentage,
-              (topOffset.dy / heightPercentage) +
-                  _singlePageViewKey.currentState!.greyAreaSize)) ||
-          currentInstancePageIndex != _pdfViewerController.pageNumber) {
-        _singlePageViewKey.currentState!.jumpOnZoomedDocument(
-            currentInstancePageIndex,
-            Offset(topOffset.dx / widthPercentage,
-                topOffset.dy / heightPercentage));
-      }
-      WidgetsBinding.instance.addPostFrameCallback((Duration timeStamp) {
-        if (_isPageChanged) {
-          _isPageChanged = false;
-        }
-      });
-    } else {
-      if (_pdfScrollableStateKey.currentState != null &&
-          !viewport.contains(Offset(searchOffsetX, searchOffsetY))) {
-        _pdfViewerController.jumpTo(
-            xOffset: searchOffsetX, yOffset: searchOffsetY);
-        WidgetsBinding.instance.addPostFrameCallback((Duration timeStamp) {
-          if (_isPageChanged) {
-            _isPageChanged = false;
-          }
-        });
-      }
-    }
-  }
-
-  /// Call the method according to property name.
-  void _handleTextSearch({String? property}) {
-    if (_pdfViewerController._pdfTextSearchResult.hasResult) {
-      if (property == 'nextInstance') {
-        setState(() {
-          _pdfViewerController._pdfTextSearchResult
-              ._currentOccurrenceIndex = _pdfViewerController
-                      ._pdfTextSearchResult.currentInstanceIndex <
-                  _pdfViewerController._pdfTextSearchResult._totalInstanceCount
-              ? _pdfViewerController._pdfTextSearchResult.currentInstanceIndex +
-                  1
-              : 1;
-          _jumpToSearchInstance();
-        });
-      } else if (property == 'previousInstance') {
-        setState(() {
-          _pdfViewerController._pdfTextSearchResult._currentOccurrenceIndex =
-              _pdfViewerController._pdfTextSearchResult.currentInstanceIndex > 1
-                  ? _pdfViewerController
-                          ._pdfTextSearchResult.currentInstanceIndex -
-                      1
-                  : _pdfViewerController
-                      ._pdfTextSearchResult.totalInstanceCount;
-          _jumpToSearchInstance(isNext: false);
-        });
-      }
-    }
-    if (property == 'clear') {
-      setState(() {
-        if (!kIsWeb) {
-          _killTextSearchIsolate();
-        }
-
-        _isSearchStarted = false;
-        _textCollection = <MatchedItem>[];
-
-        _pdfViewerController._pdfTextSearchResult
-            ._updateSearchCompletedStatus(false);
-        _pdfViewerController._pdfTextSearchResult._currentOccurrenceIndex = 0;
-        _pdfViewerController._pdfTextSearchResult._totalSearchTextCount = 0;
-        _pdfViewerController._pdfTextSearchResult._updateResult(false);
-        _pdfPagesKey[_pdfViewerController.pageNumber]
-            ?.currentState
-            ?.focusNode
-            .requestFocus();
-      });
-      return;
-    }
-  }
-
-  void _handlePdfOffsetChanged(Offset offset) {
-    if (!_isSearchStarted) {
-      _pdfPagesKey[_pdfViewerController.pageNumber]
-          ?.currentState
-          ?.focusNode
-          .requestFocus();
-    }
-    if (widget.pageLayoutMode == PdfPageLayoutMode.continuous) {
-      if (_scrollDirection == PdfScrollDirection.horizontal) {
-        _updateCurrentPageNumber(currentOffset: offset.dx);
-      } else {
-        _updateCurrentPageNumber(currentOffset: offset.dy);
-      }
-    }
-    if (widget.pageLayoutMode == PdfPageLayoutMode.single &&
-        _pageController.hasClients) {
-      _pdfViewerController._scrollPositionX = _pageController.offset;
-    } else {
-      _pdfViewerController._scrollPositionX = offset.dx.abs();
-    }
-    _pdfViewerController._scrollPositionY = offset.dy.abs();
-  }
-}
-
-/// An object that is used to control the navigation and zooming operations
-/// in the [SfPdfViewer].
-///
-/// A [PdfViewerController] is served for several purposes. It can be used
-/// to change zoom level and navigate to the desired page, position and bookmark
-/// programmatically on [SfPdfViewer] by using the [zoomLevel] property and
-/// [jumpToPage], [jumpTo] and [jumpToBookmark] methods.
-///
-/// This example demonstrates how to use the [PdfViewerController] of
-/// [SfPdfViewer].
-///
-/// ```dart
-/// class MyAppState extends State<MyApp>{
-///  late PdfViewerController _pdfViewerController;
-///
-///  @override
-///  void initState(){
-///    _pdfViewerController = PdfViewerController();
-///    super.initState();
-///  }
-///
-///  @override
-///  Widget build(BuildContext context) {
-///    return MaterialApp(
-///      home: Scaffold(
-///        appBar: AppBar(
-///           title: Text('Syncfusion Flutter PdfViewer'),
-///           actions: <Widget>[
-///              IconButton(
-///                 icon: Icon(
-///                    Icons.zoom_in,
-///                     color: Colors.white,
-///                 ),
-///                 onPressed: () {
-///                    _pdfViewerController.zoomLevel = 2;
-///                 },
-///              ),
-///              IconButton(
-///                 icon: Icon(
-///                    Icons.arrow_drop_down_circle,
-///                     color: Colors.white,
-///                 ),
-///                 onPressed: () {
-///                    _pdfViewerController.jumpToPage(5);
-///                 },
-///              ),
-///           ],
-///        ),
-///        body: SfPdfViewer.asset(
-///          'assets/flutter-succinctly.pdf',
-///          controller: _pdfViewerController,
-///        ),
-///      ),
-///    );
-///  }
-///}
-/// ```
-class PdfViewerController extends ChangeNotifier with _ValueChangeNotifier {
-  /// Zoom level
-  double _zoomLevel = 1;
-
-  /// Current page number
-  int _currentPageNumber = 0;
-
-  /// Total number of pages in Pdf.
-  int _totalPages = 0;
-
-  /// Searched text value
-  String _searchText = '';
-
-  /// option for text search
-  TextSearchOption? _textSearchOption;
-
-  /// Sets the current page number.
-  set _pageNumber(int num) {
-    _currentPageNumber = num;
-    notifyListeners();
-  }
-
-  /// Sets the page count.
-  set _pageCount(int pageCount) {
-    _totalPages = pageCount;
-    _notifyPropertyChangedListeners(property: 'pageCount');
-  }
-
-  /// PdfBookmark instance
-  PdfBookmark? _pdfBookmark;
-
-  /// PdfTextSearchResult instance
-  final PdfTextSearchResult _pdfTextSearchResult = PdfTextSearchResult();
-
-  /// Vertical Offset
-  double _verticalOffset = 0.0;
-
-  /// Horizontal Offset
-  double _horizontalOffset = 0.0;
-
-  /// Represents different page navigation option
-  Pagination? _pageNavigator;
-
-  /// Returns `true`, if the text selection is cleared properly.
-  bool _clearTextSelection = false;
-
-  /// Scroll X Position
-  double _scrollPositionX = 0.0;
-
-  /// Scroll Y Position
-  double _scrollPositionY = 0.0;
-
-  /// The current scroll offset of the SfPdfViewer widget.
-  Offset get scrollOffset => Offset(_scrollPositionX, _scrollPositionY);
-
-  /// Zoom level of a document in the [SfPdfViewer].
-  ///
-  /// Zoom level value can be set between 1.0 to 3.0. The maximum allowed zoom
-  /// level is 3.0 and if any value is set beyond that, then it will be
-  /// restricted to 3.0.
-  ///
-  /// Defaults to 1.0
-  ///
-  /// This example demonstrates how to set the zoom level in the [SfPdfViewer].
-  ///
-  /// ```dart
-  /// class MyAppState extends State<MyApp>{
-  ///  late PdfViewerController _pdfViewerController;
-  ///
-  ///  @override
-  ///  void initState(){
-  ///    _pdfViewerController = PdfViewerController();
-  ///    super.initState();
-  ///  }
-  ///
-  ///  @override
-  ///  Widget build(BuildContext context) {
-  ///    return MaterialApp(
-  ///      home: Scaffold(
-  ///        appBar: AppBar(
-  ///           title: Text('Syncfusion Flutter PdfViewer'),
-  ///           actions: <Widget>[
-  ///              IconButton(
-  ///                 icon: Icon(
-  ///                    Icons.zoom_in,
-  ///                    color: Colors.white,
-  ///                 ),
-  ///                 onPressed: () {
-  ///                    _pdfViewerController.zoomLevel = 2;
-  ///                 },
-  ///              ),
-  ///           ],
-  ///        ),
-  ///        body: SfPdfViewer.asset(
-  ///          'assets/flutter-succinctly.pdf',
-  ///          controller: _pdfViewerController,
-  ///        ),
-  ///      ),
-  ///    );
-  ///  }
-  ///}
-  /// ```
-  double get zoomLevel => _zoomLevel;
-
-  /// Sets the zoom level
-  set zoomLevel(double newValue) {
-    if (_zoomLevel == newValue) {
-      return;
-    }
-    _zoomLevel = newValue;
-    _notifyPropertyChangedListeners(property: 'zoomLevel');
-  }
-
-  /// Current page number displayed in the [SfPdfViewer].
-  ///
-  /// Defaults to null
-  ///
-  /// This example demonstrates how to get the current page's number and total
-  /// page count.
-  ///
-  /// ```dart
-  /// class MyAppState extends State<MyApp>{
-  ///  late PdfViewerController _pdfViewerController;
-  ///  int _pageNumber=0;
-  ///  int _pageCount=0;
-  ///
-  ///  @override
-  ///  initState(){
-  ///    _pdfViewerController = PdfViewerController();
-  ///    super.initState();
-  ///  }
-  ///
-  ///  @override
-  ///  Widget build(BuildContext context) {
-  ///    return MaterialApp(
-  ///      home: Scaffold(
-  ///        appBar: AppBar(
-  ///           title: Text('Syncfusion Flutter PdfViewer'),
-  ///           actions: <Widget>[
-  ///              Container(
-  ///                 width: 100,
-  ///                 height: 50,
-  ///                 child: TextField(
-  ///                    decoration: InputDecoration(labelText: '$_pageNumber / $_pageCount'),
-  ///                 )
-  ///              ),
-  ///              IconButton(
-  ///                 icon: Icon(
-  ///                    Icons.keyboard_arrow_up,
-  ///                    color: Colors.white,
-  ///                 ),
-  ///                 onPressed: () {
-  ///                    _pdfViewerController.previousPage();
-  ///                    setState(() {
-  ///                      _pageNumber = _pdfViewerController.pageNumber;
-  ///                    });
-  ///                 },
-  ///              ),
-  ///              IconButton(
-  ///                 icon: Icon(
-  ///                    Icons.keyboard_arrow_down,
-  ///                    color: Colors.white,
-  ///                 ),
-  ///                 onPressed: () {
-  ///                    _pdfViewerController.nextPage();
-  ///                    setState(() {
-  ///                      _pageNumber = _pdfViewerController.pageNumber;
-  ///                    });
-  ///                 },
-  ///              ),
-  ///           ],
-  ///        ),
-  ///        body: SfPdfViewer.asset(
-  ///          'assets/flutter-succinctly.pdf',
-  ///          controller: _pdfViewerController,
-  ///          onDocumentLoaded: (PdfDocumentLoadedDetails details){
-  ///            setState(() {
-  ///              _pageNumber = _pdfViewerController.pageNumber;
-  ///              _pageCount = _pdfViewerController.pageCount;
-  ///            });
-  ///          }
-  ///        ),
-  ///      ),
-  ///    );
-  ///  }
-  ///}
-  /// ```
-  int get pageNumber {
-    return _currentPageNumber;
-  }
-
-  /// Total page count of the document loaded in the [SfPdfViewer].
-  ///
-  /// Defaults to null
-  ///
-  /// This example demonstrates how to get the current page's number and total page count.
-  ///
-  /// ```dart
-  /// class MyAppState extends State<MyApp>{
-  ///  late PdfViewerController _pdfViewerController;
-  ///  int _pageNumber=0;
-  ///  int _pageCount=0;
-  ///
-  ///  @override
-  ///  initState(){
-  ///    _pdfViewerController = PdfViewerController();
-  ///    super.initState();
-  ///  }
-  ///
-  ///  @override
-  ///  Widget build(BuildContext context) {
-  ///    return MaterialApp(
-  ///      home: Scaffold(
-  ///        appBar: AppBar(
-  ///           title: Text('Syncfusion Flutter PdfViewer'),
-  ///           actions: <Widget>[
-  ///              Container(
-  ///                 width: 100,
-  ///                 height: 50,
-  ///                 child: TextField(
-  ///                    decoration: InputDecoration(labelText: '$_pageNumber / $_pageCount'),
-  ///                 )
-  ///              ),
-  ///              IconButton(
-  ///                 icon: Icon(
-  ///                    Icons.keyboard_arrow_up,
-  ///                    color: Colors.white,
-  ///                 ),
-  ///                 onPressed: () {
-  ///                    _pdfViewerController.previousPage();
-  ///                    setState(() {
-  ///                      _pageNumber = _pdfViewerController.pageNumber;
-  ///                    });
-  ///                 },
-  ///              ),
-  ///              IconButton(
-  ///                 icon: Icon(
-  ///                    Icons.keyboard_arrow_down,
-  ///                    color: Colors.white,
-  ///                 ),
-  ///                 onPressed: () {
-  ///                    _pdfViewerController.nextPage();
-  ///                    setState(() {
-  ///                      _pageNumber = _pdfViewerController.pageNumber;
-  ///                    });
-  ///                 },
-  ///              ),
-  ///           ],
-  ///        ),
-  ///        body: SfPdfViewer.asset(
-  ///          'assets/flutter-succinctly.pdf',
-  ///          controller: _pdfViewerController,
-  ///          onDocumentLoaded: (PdfDocumentLoadedDetails details){
-  ///            setState(() {
-  ///              _pageNumber = _pdfViewerController.pageNumber;
-  ///              _pageCount = _pdfViewerController.pageCount;
-  ///            });
-  ///          }
-  ///        ),
-  ///      ),
-  ///    );
-  ///  }
-  ///}
-  /// ```
-  int get pageCount {
-    return _totalPages;
-  }
-
-  /// Navigates to the specified bookmark location in a PDF document.
-  ///
-  /// Using this method, the [SfPdfViewer] navigates to the
-  /// specified [PdfBookmark] location in a PDF document. If the specified bookmark
-  /// location is wrong, then the navigation will not happen and the older page location
-  /// will be retained.
-  ///
-  /// * bookmark - _required_ - The bookmark location to which the [SfPdfViewer]
-  /// should navigate to.
-  ///
-  /// Returns null.
-  ///
-  /// This example demonstrates how to navigate to the specified bookmark location.
-  ///
-  /// ```dart
-  /// class MyAppState extends State<MyApp>{
-  /// late PdfViewerController _pdfViewerController;
-  /// late PdfBookmark _pdfBookmark;
-  ///
-  ///  @override
-  ///  void initState(){
-  ///    _pdfViewerController = PdfViewerController();
-  ///    super.initState();
-  ///  }
-  ///
-  ///  @override
-  ///  Widget build(BuildContext context) {
-  ///    return MaterialApp(
-  ///      home: Scaffold(
-  ///        appBar: AppBar(
-  ///           title: Text('Syncfusion Flutter PdfViewer'),
-  ///           actions: <Widget>[
-  ///              IconButton(
-  ///                 icon: Icon(
-  ///                    Icons.arrow_drop_down_circle,
-  ///                    color: Colors.white,
-  ///                 ),
-  ///                 onPressed: () {
-  ///                    _pdfViewerController.jumpToBookmark(_pdfBookmark);
-  ///                 },
-  ///              ),
-  ///           ],
-  ///        ),
-  ///        body: SfPdfViewer.asset(
-  ///          'assets/flutter-succinctly.pdf',
-  ///          controller: _pdfViewerController,
-  ///          onDocumentLoaded: (PdfDocumentLoadedDetails details){
-  ///             _pdfBookmark = details.document.bookmarks[0];
-  ///          },
-  ///        ),
-  ///      ),
-  ///    );
-  ///  }
-  ///}
-  /// ```
-  void jumpToBookmark(PdfBookmark bookmark) {
-    _pdfBookmark = bookmark;
-    _notifyPropertyChangedListeners(property: 'jumpToBookmark');
-  }
-
-  /// Jumps the scroll position of [SfPdfViewer] to the specified offset value.
-  ///
-  /// Using this method, the [SfPdfViewer] can be scrolled or moved to the
-  /// specified horizontal and vertical offset. If the specified offset value is wrong,
-  /// then the scroll will not happen and the older position will be retained.
-  ///
-  /// * xOffset - _optional_ - The value to which the [SfPdfViewer] scrolls horizontally.
-  /// * yOffset - _optional_ - The value to which the [SfPdfViewer] scrolls vertically.
-  ///
-  /// _Note:_ If the offset values are not provided, then the the [SfPdfViewer] will be
-  /// scrolled or moved to the default position (0, 0).
-  ///
-  /// Returns null.
-  ///
-  /// This example demonstrates how to jump or move the scroll position to the specified
-  /// offset value.
-  ///
-  /// ```dart
-  /// class MyAppState extends State<MyApp>{
-  ///  late PdfViewerController _pdfViewerController;
-  ///
-  ///  @override
-  ///  void initState(){
-  ///    _pdfViewerController = PdfViewerController();
-  ///    super.initState();
-  ///  }
-  ///
-  ///  @override
-  ///  Widget build(BuildContext context) {
-  ///    return MaterialApp(
-  ///      home: Scaffold(
-  ///        appBar: AppBar(
-  ///           title: Text('Syncfusion Flutter PdfViewer'),
-  ///           actions: <Widget>[
-  ///              IconButton(
-  ///                 icon: Icon(
-  ///                    Icons.arrow_drop_down_circle,
-  ///                    color: Colors.white,
-  ///                 ),
-  ///                 onPressed: () {
-  ///                    _pdfViewerController.jumpTo(yOffset:1500);
-  ///                 },
-  ///              ),
-  ///           ],
-  ///        ),
-  ///        body: SfPdfViewer.asset(
-  ///          'assets/flutter-succinctly.pdf',
-  ///          controller: _pdfViewerController,
-  ///        ),
-  ///      ),
-  ///    );
-  ///  }
-  ///}
-  /// ```
-  void jumpTo({double xOffset = 0.0, double yOffset = 0.0}) {
-    _horizontalOffset = xOffset;
-    _verticalOffset = yOffset;
-    _notifyPropertyChangedListeners(property: 'jumpTo');
-  }
-
-  /// Navigates to the specified page number in a PDF document.
-  ///
-  /// Using this method, the [SfPdfViewer] navigates to the
-  /// specified page number in a PDF document. If the specified page number is wrong,
-  /// then the navigation will not happen and the older page will be retained.
-  ///
-  /// * pageNumber - _required_ - The destination page number to which the
-  /// [SfPdfViewer] should navigate to.
-  ///
-  /// Returns null.
-  ///
-  /// This example demonstrates how to navigate to the specified page number.
-  ///
-  /// ```dart
-  /// class MyAppState extends State<MyApp>{
-  ///  late PdfViewerController _pdfViewerController;
-  ///
-  ///  @override
-  ///  void initState(){
-  ///    _pdfViewerController = PdfViewerController();
-  ///    super.initState();
-  ///  }
-  ///
-  ///  @override
-  ///  Widget build(BuildContext context) {
-  ///    return MaterialApp(
-  ///      home: Scaffold(
-  ///        appBar: AppBar(
-  ///           title: Text('Syncfusion Flutter PdfViewer'),
-  ///           actions: <Widget>[
-  ///              IconButton(
-  ///                 icon: Icon(
-  ///                    Icons.arrow_drop_down_circle,
-  ///                    color: Colors.white,
-  ///                 ),
-  ///                 onPressed: () {
-  ///                    _pdfViewerController.jumpToPage(5);
-  ///                 },
-  ///              ),
-  ///           ],
-  ///        ),
-  ///        body: SfPdfViewer.asset(
-  ///          'assets/flutter-succinctly.pdf',
-  ///          controller: _pdfViewerController,
-  ///        ),
-  ///      ),
-  ///    );
-  ///  }
-  ///}
-  /// ```
-  void jumpToPage(int pageNumber) {
-    _pageNavigator = Pagination(Navigation.jumpToPage, index: pageNumber);
-    _notifyPropertyChangedListeners(property: 'pageNavigate');
-  }
-
-  /// Navigates to the previous page of a PDF document.
-  ///
-  /// Using this method, the [SfPdfViewer] navigates to the
-  /// previous page of a PDF document. If the previous page doesn't exists, then the
-  /// navigation will not happen and the older page will be retained.
-  ///
-  /// Returns null.
-  ///
-  /// This example demonstrates how to navigate to the next and previous page.
-  ///
-  /// ```dart
-  /// class MyAppState extends State<MyApp>{
-  ///  late PdfViewerController _pdfViewerController;
-  ///
-  ///  @override
-  ///  void initState(){
-  ///    _pdfViewerController = PdfViewerController();
-  ///    super.initState();
-  ///  }
-  ///
-  ///  @override
-  ///  Widget build(BuildContext context) {
-  ///    return MaterialApp(
-  ///      home: Scaffold(
-  ///        appBar: AppBar(
-  ///           title: Text('Syncfusion Flutter PdfViewer'),
-  ///           actions: <Widget>[
-  ///              IconButton(
-  ///                 icon: Icon(
-  ///                    Icons.keyboard_arrow_up,
-  ///                    color: Colors.white,
-  ///                 ),
-  ///                 onPressed: () {
-  ///                    _pdfViewerController.previousPage();
-  ///                 },
-  ///              ),
-  ///           ],
-  ///        ),
-  ///        body: SfPdfViewer.asset(
-  ///          'assets/flutter-succinctly.pdf',
-  ///          controller: _pdfViewerController,
-  ///        ),
-  ///      ),
-  ///    );
-  ///  }
-  ///}
-  /// ```
-  void previousPage() {
-    _pageNavigator = Pagination(Navigation.previousPage);
-    _notifyPropertyChangedListeners(property: 'pageNavigate');
-  }
-
-  /// Navigates to the next page of a PDF document.
-  ///
-  /// Using this method, the [SfPdfViewer] navigates to the
-  /// next page of a PDF document. If the next page doesn't exists, then the
-  /// navigation will not happen and the older page will be retained.
-  ///
-  /// Returns null.
-  ///
-  /// This example demonstrates how to navigate to the next and previous page.
-  ///
-  /// ```dart
-  /// class MyAppState extends State<MyApp>{
-  /// late PdfViewerController _pdfViewerController;
-  ///
-  ///  @override
-  ///  void initState(){
-  ///    _pdfViewerController = PdfViewerController();
-  ///    super.initState();
-  ///  }
-  ///
-  ///  @override
-  ///  Widget build(BuildContext context) {
-  ///    return MaterialApp(
-  ///      home: Scaffold(
-  ///        appBar: AppBar(
-  ///           title: Text('Syncfusion Flutter PdfViewer'),
-  ///           actions: <Widget>[
-  ///              IconButton(
-  ///                 icon: Icon(
-  ///                    Icons.keyboard_arrow_down,
-  ///                    color: Colors.white,
-  ///                 ),
-  ///                 onPressed: () {
-  ///                    _pdfViewerController.nextPage();
-  ///                 },
-  ///              ),
-  ///           ],
-  ///        ),
-  ///        body: SfPdfViewer.asset(
-  ///          'assets/flutter-succinctly.pdf',
-  ///          controller: _pdfViewerController,
-  ///        ),
-  ///      ),
-  ///    );
-  ///  }
-  ///}
-  /// ```
-  void nextPage() {
-    _pageNavigator = Pagination(Navigation.nextPage);
-    _notifyPropertyChangedListeners(property: 'pageNavigate');
-  }
-
-  /// Navigates to the first page of a PDF document.
-  ///
-  /// Using this method, the [SfPdfViewer] navigates to the
-  /// first page of a PDF document. If the current page displayed is already the
-  /// first page, then nothing happens.
-  ///
-  /// Returns null.
-  ///
-  /// This example demonstrates how to navigate to the first and last page.
-  ///
-  /// ```dart
-  /// class MyAppState extends State<MyApp>{
-  /// late PdfViewerController _pdfViewerController;
-  ///
-  ///  @override
-  ///  void initState(){
-  ///    _pdfViewerController = PdfViewerController();
-  ///    super.initState();
-  ///  }
-  ///
-  ///  @override
-  ///  Widget build(BuildContext context) {
-  ///    return MaterialApp(
-  ///      home: Scaffold(
-  ///        appBar: AppBar(
-  ///           title: Text('Syncfusion Flutter PdfViewer'),
-  ///           actions: <Widget>[
-  ///              IconButton(
-  ///                 icon: Icon(
-  ///                    Icons.first_page,
-  ///                    color: Colors.white,
-  ///                 ),
-  ///                 onPressed: () {
-  ///                    _pdfViewerController.firstPage();
-  ///                 },
-  ///              ),
-  ///           ],
-  ///        ),
-  ///        body: SfPdfViewer.asset(
-  ///          'assets/flutter-succinctly.pdf',
-  ///          controller: _pdfViewerController,
-  ///        ),
-  ///      ),
-  ///    );
-  ///  }
-  ///}
-  /// ```
-  void firstPage() {
-    _pageNavigator = Pagination(Navigation.firstPage);
-    _notifyPropertyChangedListeners(property: 'pageNavigate');
-  }
-
-  /// Navigates to the last page of a PDF document.
-  ///
-  /// Using this method, the [SfPdfViewer] navigates to the
-  /// last page of a PDF document. If the current page displayed is already the
-  /// last page, then nothing happens.
-  ///
-  /// Returns null.
-  ///
-  /// This example demonstrates how to navigate to the first and last page.
-  ///
-  /// ```dart
-  /// class MyAppState extends State<MyApp>{
-  ///
-  ///  late PdfViewerController _pdfViewerController;
-  ///
-  ///  @override
-  ///  void initState(){
-  ///    _pdfViewerController = PdfViewerController();
-  ///    super.initState();
-  ///  }
-  ///
-  ///  @override
-  ///  Widget build(BuildContext context) {
-  ///    return MaterialApp(
-  ///      home: Scaffold(
-  ///        appBar: AppBar(
-  ///           title: Text('Syncfusion Flutter PdfViewer'),
-  ///           actions: <Widget>[
-  ///              IconButton(
-  ///                 icon: Icon(
-  ///                    Icons.last_page,
-  ///                    color: Colors.white,
-  ///                 ),
-  ///                 onPressed: () {
-  ///                    _pdfViewerController.lastPage();
-  ///                 },
-  ///              ),
-  ///           ],
-  ///        ),
-  ///        body: SfPdfViewer.asset(
-  ///          'assets/flutter-succinctly.pdf',
-  ///          controller: _pdfViewerController,
-  ///        ),
-  ///      ),
-  ///    );
-  ///  }
-  ///}
-  /// ```
-  void lastPage() {
-    _pageNavigator = Pagination(Navigation.lastPage);
-    _notifyPropertyChangedListeners(property: 'pageNavigate');
-  }
-
-  /// Searches the given text in the document.
-  ///
-  /// This method returns the [PdfTextSearchResult] object using which the search navigation can be performed on the instances found.
-  ///
-  /// On mobile and desktop platforms, the search will be performed asynchronously
-  /// and so the results will be returned periodically on a page-by-page basis,
-  /// which can be retrieved using the [PdfTextSearchResult.addListener] method in the application.
-  ///
-  /// Whereas in the web platform, the search will be performed synchronously
-  /// and so the result will be returned only after completing the search on all the pages.
-  /// This is since [isolate] is not supported for the web platform yet.
-  ///
-  ///  * searchText - required - The text to be searched in the document.
-  ///  * searchOption - optional - Defines the constants that specify the option for text search.
-  ///
-  /// This example demonstrates how to search text in [SfPdfViewer].
-  ///
-  /// ```dart
-  /// class MyAppState extends State<MyApp> {
-  ///
-  ///   late PdfViewerController _pdfViewerController;
-  ///   late PdfTextSearchResult _searchResult;
-  ///
-  ///   @override
-  ///   void initState() {
-  ///     _pdfViewerController = PdfViewerController();
-  ///     _searchResult = PdfTextSearchResult();
-  ///     super.initState();
-  ///   }
-  ///
-  ///   void _showDialog(BuildContext context) {
-  ///     showDialog(
-  ///       context: context,
-  ///       builder: (BuildContext context) {
-  ///         return AlertDialog(
-  ///           title: const Text('Search Result'),
-  ///           content: const Text(
-  ///               'No more occurrences found. Would you like to continue to search from the beginning?'),
-  ///           actions: <Widget>[
-  ///             TextButton(
-  ///               onPressed: () {
-  ///                 _searchResult.nextInstance();
-  ///                 Navigator.of(context).pop();
-  ///               },
-  ///               child: const Text('YES'),
-  ///             ),
-  ///             TextButton(
-  ///               onPressed: () {
-  ///                 _searchResult.clear();
-  ///                 Navigator.of(context).pop();
-  ///               },
-  ///               child: const Text('NO'),
-  ///             ),
-  ///           ],
-  ///         );
-  ///       },
-  ///     );
-  ///   }
-  ///
-  ///   @override
-  ///   Widget build(BuildContext context) {
-  ///     return MaterialApp(
-  ///         home: Scaffold(
-  ///             appBar: AppBar(
-  ///               title: const Text('Syncfusion Flutter PdfViewer'),
-  ///               actions: <Widget>[
-  ///                 IconButton(
-  ///                     icon: const Icon(
-  ///                       Icons.search,
-  ///                       color: Colors.white,
-  ///                     ),
-  ///                     onPressed: () {
-  ///                       _searchResult = _pdfViewerController.searchText('the',
-  ///                           searchOption: TextSearchOption.caseSensitive);
-  ///                      if (kIsWeb) {
-  ///                         setState(() {});
-  ///                       } else {
-  ///                         _searchResult.addListener(() {
-  ///                           if (_searchResult.hasResult) {
-  ///                            setState(() {});
-  ///                           }
-  ///                         });
-  ///                       }
-  ///                     }),
-  ///                 Visibility(
-  ///                   visible: _searchResult.hasResult,
-  ///                   child: IconButton(
-  ///                     icon: const Icon(
-  ///                       Icons.clear,
-  ///                       color: Colors.white,
-  ///                     ),
-  ///                     onPressed: () {
-  ///                       setState(() {
-  ///                         _searchResult.clear();
-  ///                       });
-  ///                     },
-  ///                   ),
-  ///                 ),
-  ///                 Visibility(
-  ///                   visible: _searchResult.hasResult,
-  ///                   child: IconButton(
-  ///                     icon: const Icon(
-  ///                       Icons.navigate_before,
-  ///                       color: Colors.white,
-  ///                     ),
-  ///                     onPressed: () {
-  ///                       _searchResult.previousInstance();
-  ///                     },
-  ///                   ),
-  ///                 ),
-  ///                 Visibility(
-  ///                   visible: _searchResult.hasResult,
-  ///                   child: IconButton(
-  ///                    icon: const Icon(
-  ///                       Icons.navigate_next,
-  ///                      color: Colors.white,
-  ///                     ),
-  ///                    onPressed: () {
-  ///                       if ((_searchResult.currentInstanceIndex ==
-  ///                                   _searchResult.totalInstanceCount &&
-  ///                               kIsWeb) ||
-  ///                           (_searchResult.currentInstanceIndex ==
-  ///                                   _searchResult.totalInstanceCount &&
-  ///                               _searchResult.isSearchCompleted)) {
-  ///                         _showDialog(context);
-  ///                       } else {
-  ///                         _searchResult.nextInstance();
-  ///                       }
-  ///                     },
-  ///                   ),
-  ///                 ),
-  ///               ],
-  ///             ),
-  ///             body: SfPdfViewer.network(
-  ///               'https://cdn.syncfusion.com/content/PDFViewer/flutter-succinctly.pdf',
-  ///               controller: _pdfViewerController,
-  ///               currentSearchTextHighlightColor: Colors.blue,
-  ///               otherSearchTextHighlightColor: Colors.yellow,
-  ///             )));
-  ///   }
-  /// }
-  ///'''
-  PdfTextSearchResult searchText(String searchText,
-      {TextSearchOption? searchOption}) {
-    _searchText = searchText;
-    _textSearchOption = searchOption;
-    _notifyPropertyChangedListeners(property: 'searchText');
-    return _pdfTextSearchResult;
-  }
-
-  /// Clears the text selection in [SfPdfViewer].
-  ///
-  /// Returns `true`, if the text selection is cleared properly.
-  bool clearSelection() {
-    _notifyPropertyChangedListeners(property: 'clearTextSelection');
-    return _clearTextSelection;
-  }
-
-  /// Resets the controller value when widget is updated.
-  void _reset() {
-    _zoomLevel = 1.0;
-    _currentPageNumber = 0;
-    _totalPages = 0;
-    _verticalOffset = 0.0;
-    _horizontalOffset = 0.0;
-    _searchText = '';
-    _pageNavigator = null;
-    _pdfBookmark = null;
-    _notifyPropertyChangedListeners();
-  }
-}
-
-/// PdfTextSearchResult holds the details of TextSearch
-class PdfTextSearchResult extends ChangeNotifier with _ValueChangeNotifier {
-  /// Current instance number of the searched text.
-  int _currentInstanceIndex = 0;
-
-  /// Total search text instances found in the PDF document.
-  int _totalInstanceCount = 0;
-
-  /// Indicates whether the text search context is alive for searching
-  bool _hasResult = false;
-
-  /// Indicates whether the text search is completed or not .
-  bool _isSearchCompleted = false;
-
-  /// Sets the current highlighted search text index in the document.
-  set _currentOccurrenceIndex(int num) {
-    _currentInstanceIndex = num;
-    notifyListeners();
-  }
-
-  /// The current highlighted search text index in the document.
-  int get currentInstanceIndex {
-    return _currentInstanceIndex;
-  }
-
-  /// Sets the total instance of the searched text in the PDF document.
-  set _totalSearchTextCount(int totalInstanceCount) {
-    _totalInstanceCount = totalInstanceCount;
-    notifyListeners();
-  }
-
-  /// Indicates the total instance of the searched text in the PDF document.
-  int get totalInstanceCount {
-    return _totalInstanceCount;
-  }
-
-  /// Updates whether the text search context is alive for searching
-  void _updateResult(bool hasResult) {
-    _hasResult = hasResult;
-    notifyListeners();
-  }
-
-  /// Indicates whether the text search context is alive for searching
-  bool get hasResult {
-    return _hasResult;
-  }
-
-  /// Updates whether the text search is completed or not.
-  void _updateSearchCompletedStatus(bool isSearchCompleted) {
-    _isSearchCompleted = isSearchCompleted;
-    notifyListeners();
-  }
-
-  /// Indicates whether the text search is completed or not.
-  bool get isSearchCompleted {
-    return _isSearchCompleted;
-  }
-
-  /// Moves to the next searched text instance in the document.
-  ///
-  /// Using this method, the [SfPdfViewer] will move to the next searched text instance
-  /// in the document. If this method is called after reaching the last instance,
-  /// then the first instance will be again highlighted and the process continues.
-  void nextInstance() {
-    _notifyPropertyChangedListeners(property: 'nextInstance');
-  }
-
-  /// Moves to the previous searched text instance in the document.
-  ///
-  /// Using this method, the [SfPdfViewer] will move to the previous searched text
-  /// instance in the document. If this method is called from the first instance,
-  /// then the last (previous) instance will be highlighted and the process continues.
-  void previousInstance() {
-    _notifyPropertyChangedListeners(property: 'previousInstance');
-  }
-
-  /// Clears the [PdfTextSearchResult] object and cancels the search process.
-  ///
-  /// Once this method is called, the search process will be cancelled in the UI and
-  /// the [PdfTextSearchResult] object will be cleared, which in turn changes the
-  /// [hasResult] property value to 'false`.
-  void clear() {
-    _notifyPropertyChangedListeners(property: 'clear');
-  }
-}
-
-/// _ValueChangeNotifier class listener invoked whenever PdfViewerController property changed.
-class _ValueChangeNotifier {
-  late _PdfControllerListener _listener;
-  final ObserverList<_PdfControllerListener> _listeners =
-      ObserverList<_PdfControllerListener>();
-
-  void _addListener(_PdfControllerListener listener) {
-    _listeners.add(listener);
-  }
-
-  void _removeListener(_PdfControllerListener listener) {
-    _listeners.remove(listener);
-  }
-
-  @protected
-  void _notifyPropertyChangedListeners({String? property}) {
-    for (_listener in _listeners) {
-      _listener(property: property);
-    }
-  }
-}
-=======
 /// [SfPdfViewer] lets you display the PDF document seamlessly and efficiently.
 /// It is built in the way that a large PDF document can be opened in
 /// minimal time and all their pages can be accessed spontaneously.
@@ -9915,5 +5220,4 @@
       _listener(property: property);
     }
   }
-}
->>>>>>> 286835a8
+}