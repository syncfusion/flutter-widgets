--- conflicted
+++ resolved
@@ -85,15 +85,11 @@
     this.subject = '',
     this.color = Colors.lightBlue,
     this.recurrenceExceptionDates,
-<<<<<<< HEAD
     required this.isHoliday,
-  }) {
-=======
   })  : notes = notes != null && notes.contains('isOccurrenceAppointment')
             ? notes.replaceAll('isOccurrenceAppointment', '')
             : notes,
         _notes = notes {
->>>>>>> fe128b61
     recurrenceRule = recurrenceId != null ? null : recurrenceRule;
     _appointmentType = _getAppointmentType();
     id = id ?? hashCode;
